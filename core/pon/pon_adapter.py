"""
PON Adapter - Adaptador unificado para simulación PON
Combina todas las funcionalidades de simulación en una interfaz limpia
"""

from typing import Dict, Any

# Importar clases core de PON
try:
    from ..simulation.pon_orchestrator import PONOrchestrator
    from ..algorithms.pon_dba import (
        FCFSDBAAlgorithm,
        PriorityDBAAlgorithm,
        RLDBAAlgorithm,
        StrictPriorityMinShareDBA,
        StrictPriorityMinShareDBA2,
        TEST,
        TESTB,
)
    from ..smart_rl_dba import SmartRLDBAAlgorithm
    from ..simulation.pon_simulator import PONSimulator, EventEvaluator
    from ..utilities.pon_traffic import get_available_scenarios, print_scenario_info
    PON_CORE_AVAILABLE = True
    print("OK PON Core cargado exitosamente")
except ImportError as e:
    print(f"ERROR cargando PON Core: {e}")
    PON_CORE_AVAILABLE = False
    PONOrchestrator = None
    PONSimulator = None
    EventEvaluator = None
    SmartRLDBAAlgorithm = None
    FCFSDBAAlgorithm = None
    PriorityDBAAlgorithm = None
    RLDBAAlgorithm = None
    StrictPriorityMinShareDBA = None
    StrictPriorityMinShareDBA2 = None
    TEST = None
    TESTB = None
    get_available_scenarios = lambda: []
    print_scenario_info = lambda x: None

# RL Model Bridge no disponible - eliminado para independencia
RL_MODEL_BRIDGE_AVAILABLE = False


class PONAdapter:
    """Adaptador unificado para simulación PON"""
    
    def __init__(self):
        # Core components
        self.orchestrator = None
        self.simulator = None
        
        # State management
        self.is_available = PON_CORE_AVAILABLE
        self.current_algorithm = "FCFS"
        self.use_sdn = False
        
        # Configuration
        self.config = {
            'num_onus': 4,
            'traffic_scenario': 'residential_medium',
            'episode_duration': 10.0,
            'simulation_timestep': 0.1,
            'channel_capacity_mbps': 1024.0,
            'simulation_mode': 'hybrid'
        }
        
        # Logging and mode
        self.detailed_logging = False
        self.simulation_mode = "events"  # "cycles" o "events"
        self.log_callback = None

        # Smart RL DBA management
        self.smart_rl_algorithm = None
        self.loaded_model_path = None
        
        # Results storage
        self.last_simulation_results = None
        
    def get_olt(self):
        """Obtener el OLT actual de la simulación"""
        if self.simulator and hasattr(self.simulator, 'olt'):
            return self.simulator.olt
        return None
        
    def get_sdn_metrics(self):
        """Obtener métricas SDN en formato para el dashboard"""
        olt = self.get_olt()
        if not olt:
            self._log_event("DEBUG", "get_sdn_metrics: No hay OLT disponible")
            return None
        
        if not hasattr(olt, 'sdn_metrics'):
            self._log_event("DEBUG", "get_sdn_metrics: OLT no tiene sdn_metrics")
            return None
            
        if not hasattr(olt, 'sdn_controller_metrics'):
            self._log_event("DEBUG", "get_sdn_metrics: OLT no tiene sdn_controller_metrics")
            return None
            
        self._log_event("DEBUG", f"get_sdn_metrics: OLT encontrado, tipo: {type(olt)}")
            
        # Calcular métricas globales
        try:
            global_metrics = {
                'total_reconfigurations': olt.sdn_controller_metrics['reconfigurations'],
                'grant_utilization': (olt.sdn_controller_metrics['utilized_grants'] / 
                                    max(1, olt.sdn_controller_metrics['total_grants'])) * 100,
                'current_fairness': olt.sdn_controller_metrics['fairness_history'][-1] if olt.sdn_controller_metrics['fairness_history'] else 0,
                'qos_violations': olt.sdn_controller_metrics['qos_violations']
            }
            self._log_event("DEBUG", f"get_sdn_metrics: Métricas globales calculadas: {global_metrics}")
        except Exception as e:
            self._log_event("ERROR", f"get_sdn_metrics: Error calculando métricas globales: {str(e)}")
            return None
            
        # Procesar métricas por ONU
        onu_metrics = {}
        try:
            for onu_id, metrics in olt.sdn_metrics.items():
                onu_metrics[onu_id] = {
                    'avg_latency': sum(metrics['latency']) / max(1, len(metrics['latency'])),
                    'packet_loss_rate': (metrics['losses'] / max(1, metrics['grants_allocated'])) * 100,
                    'avg_throughput': sum(metrics['throughput']) / max(1, len(metrics['throughput']))
                }
            self._log_event("DEBUG", f"get_sdn_metrics: Métricas calculadas para {len(onu_metrics)} ONUs")
        except Exception as e:
            self._log_event("ERROR", f"get_sdn_metrics: Error calculando métricas de ONUs: {str(e)}")
            return None
            
        return {
            'global_metrics': global_metrics,
            'onu_metrics': onu_metrics
        }
    
    def get_olt_sdn_instance(self):
        """
        Obtener la instancia de OLT_SDN si existe
        
        Returns:
            OLT_SDN instance si se está usando OLT_SDN, None en caso contrario
        """
        olt = self.get_olt()
        if not olt:
            return None
        
        # Verificar si es una instancia de OLT_SDN
        from core.pon.pon_sdn import OLT_SDN
        if isinstance(olt, OLT_SDN):
            self._log_event("DEBUG", f"get_olt_sdn_instance: OLT_SDN encontrado: {olt.id}")
            return olt
        else:
            self._log_event("DEBUG", f"get_olt_sdn_instance: OLT no es OLT_SDN, es {type(olt)}")
            return None
        
    def set_detailed_logging(self, enabled: bool):
        """Activar o desactivar el logging detallado"""
        self.detailed_logging = enabled
        
    # ===== CORE METHODS =====
    
    def is_pon_available(self):
        """Verificar si el core PON está disponible"""
        return self.is_available
    
    def set_log_callback(self, callback):
        """Establecer callback para logs detallados"""
        self.log_callback = callback
        # Propagar a simuladores activos
        if self.orchestrator and hasattr(self.orchestrator, 'set_log_callback'):
            self.orchestrator.set_log_callback(callback)
        
    def set_detailed_logging(self, enabled):
        """Habilitar/deshabilitar logging detallado"""
        self.detailed_logging = enabled
    
    def _log_event(self, category, message):
        """Enviar evento al log callback si está disponible"""
        if self.log_callback and self.detailed_logging:
            formatted_message = f"[{category}] {message}"
            self.log_callback(formatted_message)
    
    # ===== INITIALIZATION METHODS =====
    
    def initialize_from_topology(self, device_manager):
        """Inicializar simulación basándose en la topología del canvas"""
        if not self.is_available:
            return False, "PON Core no está disponible"
            
        if not device_manager:
            return False, "Device manager no disponible"
            
        # Validar topología
        olts = device_manager.get_devices_by_type("OLT")
        onus = device_manager.get_devices_by_type("ONU")
        
        if not olts:
            return False, "No se encontró OLT en la topología"
        if len(olts) > 1:
            return False, "Solo se soporta un OLT por simulación"
        if not onus:
            return False, "No se encontraron ONUs en la topología"
            
        num_onus = len(onus)
        
        # Inicializar según modo de simulación
        return self._initialize_simulator_from_topology(num_onus)
    
    def initialize_simulation(self, num_onus=None):
        """Inicializar simulación con número específico de ONUs"""
        if not self.is_available:
            return False, "PON Core no está disponible"
            
        if num_onus is None:
            num_onus = self.config['num_onus']
        
        # Inicializar simulador unificado
        return self._initialize_simulator(num_onus)
    
    def _initialize_simulator_from_topology(self, num_onus):
        """Inicializar simulador desde topología"""
        try:
            if not all([PONOrchestrator, PONSimulator, EventEvaluator]):
                return False, "Clases de simulación no disponibles"
            
            dba_algorithm = self._get_dba_algorithm()
            
            # Crear simulador unificado
            self.simulator = PONSimulator(simulation_mode=self.simulation_mode)
            
            if self.simulation_mode == "events":
                self.simulator.setup_event_simulation(
                    num_onus=num_onus,
                    traffic_scenario=self.config['traffic_scenario'],
                    dba_algorithm=dba_algorithm,
                    channel_capacity_mbps=self.config['channel_capacity_mbps'],
                    use_sdn=self.use_sdn
                )
            elif self.simulation_mode == "cycles":
                # Configurar simulación por ciclos (requiere orquestador)
                self._initialize_orchestrator(num_onus)
                if self.orchestrator:
                    self.simulator.setup_cycle_simulation(self.orchestrator.olt)
            
            self._log_event("INIT", f"Simulador inicializado con {num_onus} ONUs desde topología (modo: {self.simulation_mode})")
            return True, f"Simulador inicializado con {num_onus} ONUs (modo: {self.simulation_mode})"
            
        except Exception as e:
            error_msg = f"Error inicializando simulador: {str(e)}"
            self._log_event("ERROR", error_msg)
            return False, error_msg
    
    def _initialize_orchestrator(self, num_onus):
        """Inicializar orquestador para simulación por ciclos"""
        try:
            if not PONOrchestrator:
                return False, "PONOrchestrator no disponible"
            
            self.orchestrator = PONOrchestrator(
                num_onus=num_onus,
                traffic_scenario=self.config['traffic_scenario'],
                episode_duration=self.config['episode_duration'],
                simulation_timestep=self.config['simulation_timestep']
            )
            
            self.set_dba_algorithm(self.current_algorithm)
            
            if self.log_callback:
                self.orchestrator.set_log_callback(self.log_callback)
            
            self._log_event("INIT", f"Orquestador inicializado con {num_onus} ONUs")
            return True
            
        except Exception as e:
            error_msg = f"Error inicializando orquestador: {str(e)}"
            self._log_event("ERROR", error_msg)
            return False
    
    def _initialize_simulator(self, num_onus):
        """Inicializar simulador unificado"""
        try:
            if not PONSimulator:
                return False, "PONSimulator no disponible"
                
            dba_algorithm = self._get_dba_algorithm()
            
            # Crear simulador unificado
            self.simulator = PONSimulator(simulation_mode=self.simulation_mode)
            
            if self.simulation_mode == "events":
                self.simulator.setup_event_simulation(
                    num_onus=num_onus,
                    traffic_scenario=self.config['traffic_scenario'],
                    dba_algorithm=dba_algorithm,
                    channel_capacity_mbps=self.config['channel_capacity_mbps'],
                    use_sdn=self.use_sdn
                )
            elif self.simulation_mode == "cycles":
                # Configurar simulación por ciclos (requiere orquestador)
                self._initialize_orchestrator(num_onus)
                if self.orchestrator:
                    self.simulator.setup_cycle_simulation(self.orchestrator.olt)
            
            self._log_event("INIT", f"Simulador inicializado con {num_onus} ONUs (modo: {self.simulation_mode})")
            return True, f"Simulador inicializado exitosamente (modo: {self.simulation_mode})"
            
        except Exception as e:
            error_msg = f"Error inicializando simulador: {str(e)}"
            self._log_event("ERROR", error_msg)
            return False, error_msg
    
    
    # ===== SIMULATION CONTROL =====
    
    def set_simulation_mode(self, mode: str):
        """Seleccionar modo de simulación"""
        if mode in ["cycles", "events"]:
            self.simulation_mode = mode
            self._log_event("CONFIG", f"Modo de simulación cambiado a: {mode}")
        else:
            raise ValueError(f"Modo no soportado: {mode}")
    
    def run_simulation(self, duration_seconds=None, timesteps=None, callback=None):
        """Ejecutar simulación (detecta automáticamente el tipo)"""
        if not self.simulator:
            return False, "No hay simulador inicializado"
        
        try:
            if self.simulation_mode == "events":
                return self.run_event_simulation(duration_seconds or 10.0, callback)
            elif self.simulation_mode == "cycles":
                return self.run_cycle_simulation(timesteps or 1000, callback)
            else:
                return False, f"Modo de simulación no soportado: {self.simulation_mode}"
        except Exception as e:
            error_msg = f"Error ejecutando simulación: {str(e)}"
            self._log_event("ERROR", error_msg)
            return False, error_msg
    
    def run_event_simulation(self, duration_seconds=10.0, callback=None):
        """Ejecutar simulación por eventos por tiempo"""
        if not self.simulator or self.simulation_mode != "events":
            success, msg = self._initialize_simulator(self.config['num_onus'])
            if not success:
                return False, msg
        
        try:
            self._log_event("START", f"Iniciando simulación por eventos por {duration_seconds}s")
            
            # Crear callback wrapper si se proporciona
            event_callback = None
            if callback:
                def event_callback(event, sim_time):
                    callback("update", {
                        'sim_time': sim_time,
                        'event_type': event.event_type.value,
                        'onu_id': event.onu_id,
                        'data': event.data
                    })
            
            # Ejecutar simulación
            success, results = self.simulator.run_event_simulation(duration_seconds, event_callback)
            
            if success:
                # Almacenar resultados
                self.last_simulation_results = results
                
                # Forzar actualización final de métricas SDN
                if self.use_sdn:
                    try:
                        olt = self.get_olt()
                        if olt:
                            self._log_event("DEBUG", "Forzando actualización final de métricas SDN")
                            # Asegurarse de que el OLT calcule las métricas finales
                            if hasattr(olt, '_update_sdn_metrics'):
                                self._log_event("DEBUG", "Actualizando métricas finales del OLT_SDN")
                                olt._update_sdn_metrics(None, True)  # Forzar actualización final
                    except Exception as e:
                        self._log_event("ERROR", f"Error actualizando métricas SDN finales: {str(e)}")
                
                # Callback final
                if callback:
                    callback("end", results)
                
                self._log_event("END", "Simulación por eventos completada exitosamente")
                return True, results
            else:
                return False, "Simulación por eventos falló"
            
        except Exception as e:
            error_msg = f"Error en simulación por eventos: {str(e)}"
            self._log_event("ERROR", error_msg)
            return False, error_msg
    
    def run_cycle_simulation(self, timesteps=1000, callback=None):
        """Ejecutar simulación por ciclos DBA por pasos"""
        if not self.simulator or self.simulation_mode != "cycles":
            return False, "Simulador por ciclos no inicializado"
            
        try:
            self._log_event("START", f"Iniciando simulación por ciclos: {timesteps} pasos")
            
            # Crear callback wrapper si se proporciona
            event_evaluator = None
            if callback:
                class CallbackEvaluator(EventEvaluator):
                    def __init__(self, cb):
                        self.callback = cb
                    
                    def on_init(self):
                        self.callback("init", {})
                    
                    def on_cycle_start(self, cycle_number: int, cycle_time: float):
                        self.callback("update", {
                            'steps': cycle_number,
                            'time': cycle_time,
                            'status': 'cycle_start'
                        })
                    
                    def on_cycle_end(self, dba_result):
                        self.callback("update", {
                            'steps': dba_result.cycle_number if hasattr(dba_result, 'cycle_number') else 0,
                            'time': dba_result.cycle_start_time if hasattr(dba_result, 'cycle_start_time') else 0,
                            'total_requests_processed': getattr(dba_result, 'total_requests_processed', 0),
                            'total_bandwidth_used': getattr(dba_result, 'total_bandwidth_used', 0),
                            'status': 'cycle_end'
                        })
                    
                    def on_simulation_end(self, attributes):
                        self.callback("end", attributes)
                
                event_evaluator = CallbackEvaluator(callback)
            
            # Ejecutar simulación
            success = self.simulator.run_cycle_simulation(timesteps, event_evaluator)
            
            if success:
                self._log_event("END", "Simulación por ciclos completada")
                return True, "Simulación completada exitosamente"
            else:
                return False, "Simulación por ciclos falló"
            
        except Exception as e:
            error_msg = f"Error en simulación por ciclos: {str(e)}"
            self._log_event("ERROR", error_msg)
            return False, error_msg
    
    # ===== DBA ALGORITHM MANAGEMENT =====
    
    def set_dba_algorithm(self, algorithm_name):
        """Configurar algoritmo DBA"""
        try:
            # Actualizar estado SDN
            self.use_sdn = algorithm_name == "SDN"
            self.current_algorithm = algorithm_name
            self._log_event("DEBUG", f"Configurando algoritmo: {algorithm_name} (SDN: {self.use_sdn})")
            
            # Para simulador unificado
            if self.simulator and self.simulation_mode == "events":
                dba_algorithm = self._get_dba_algorithm_by_name(algorithm_name)
                # Reconfigurar simulación si es necesario
                # El algoritmo se aplicará en la próxima inicialización
            
            # Para simulación por ciclos
            if self.orchestrator:
                dba_algorithm = self._get_dba_algorithm_by_name(algorithm_name)
                self.orchestrator.set_dba_algorithm(dba_algorithm)
            
            self.current_algorithm = algorithm_name
            self._log_event("CONFIG", f"Algoritmo DBA configurado: {algorithm_name}")
            return True, f"Algoritmo cambiado a {algorithm_name}"
            
        except Exception as e:
            error_msg = f"Error configurando algoritmo DBA: {str(e)}"
            self._log_event("ERROR", error_msg)
            return False, error_msg
    
    
    def set_event_dba_algorithm(self, algorithm_name):
        """Cambiar algoritmo DBA específicamente para simulación por eventos (compatibilidad)"""
        return self.set_dba_algorithm(algorithm_name)
    
    def set_hybrid_dba_algorithm(self, algorithm_name):
        """Cambiar algoritmo DBA (método de compatibilidad - usa set_dba_algorithm)"""
        return self.set_dba_algorithm(algorithm_name)
    
    def _get_dba_algorithm(self):
        """Obtener algoritmo DBA actual"""
        return self._get_dba_algorithm_by_name(self.current_algorithm)
    
    def _get_dba_algorithm_by_name(self, algorithm_name):
        """Obtener instancia de algoritmo DBA por nombre"""
        if not PON_CORE_AVAILABLE:
            raise ValueError("PON Core no está disponible")
            
        # Manejar Smart RL DBA (incluye variante SDN)
        if algorithm_name in ["Smart-RL", "Smart-RL-SDN"]:
            if self.smart_rl_algorithm:
                # Configurar SDN para Smart-RL-SDN
                if algorithm_name == "Smart-RL-SDN":
                    self.use_sdn = True
                    self._log_event("DEBUG", "Smart-RL ejecutándose con controlador SDN")
                else:
                    self.use_sdn = False
                return self.smart_rl_algorithm
            else:
                raise ValueError("No hay modelo RL cargado. Use 'load_rl_model()' primero.")

        algorithms = {
            "FCFS": FCFSDBAAlgorithm,
            "Priority": PriorityDBAAlgorithm,
            "SDN": FCFSDBAAlgorithm,  # Usar FCFS como base para SDN
            "SP-MINSHARE": StrictPriorityMinShareDBA,
            "SP-MINSHARE2": StrictPriorityMinShareDBA,
            "TEST_A": TEST,
            "TEST_B": TESTB,
        }

        if algorithm_name not in algorithms:
            raise ValueError(f"Algoritmo desconocido: {algorithm_name}")
            
        # Obtener clase del algoritmo
        algorithm_class = algorithms[algorithm_name]
        if algorithm_class is None:
            raise ValueError(f"Algoritmo {algorithm_name} no está disponible")

        # Crear instancia del algoritmo
        algorithm = algorithm_class()
        
        # Configurar estado SDN si es necesario
        if algorithm_name == "SDN":
            self._log_event("DEBUG", "Usando algoritmo SDN con base FCFS")
            self.use_sdn = True
        elif algorithm_name not in ["Smart-RL-SDN"]:
            # No desactivar SDN si es Smart-RL-SDN (ya se configuró arriba)
            self.use_sdn = False
            
        return algorithm
    
    def get_available_algorithms(self):
        """Obtener lista de algoritmos DBA disponibles"""
<<<<<<< HEAD
        algorithms = ["FCFS", "Priority", "SDN", "SP-MINSHARE"]
=======
        algorithms = ["FCFS", "Priority", "RL-DBA", "SDN", "SP-MINSHARE", "SP-MINSHARE2", "TEST_A", "TEST_B"]
>>>>>>> fc3bf01e

        # Agregar Smart RL DBA si hay modelo cargado
        if self.smart_rl_algorithm:
            algorithms.extend(["Smart-RL", "Smart-RL-SDN"])

        return algorithms
    
    def is_predictive_algorithm(self, name: str = None) -> bool:
        """
        Indica si el algoritmo es de tipo predictivo.
        Actualmente ningún algoritmo es considerado predictivo.
        """
        return False
    
    # ===== TRAFFIC SCENARIOS =====
    
    def get_available_traffic_scenarios(self):
        """Obtener escenarios de tráfico disponibles"""
        return get_available_scenarios()
    
    def print_traffic_scenario_info(self, scenario_name):
        """Imprimir información de escenario de tráfico"""
        print_scenario_info(scenario_name)
    
    # ===== STATE AND RESULTS =====
    
    def get_current_state(self):
        """Obtener estado actual de la simulación"""
        if self.simulator:
            return self.simulator.get_current_state()
        elif self.orchestrator:
            try:
                state = self.orchestrator.get_state()
                return {
                    'buffer_levels': state.get('buffer_levels', []),
                    'sim_time': state.get('sim_time', 0.0),
                    'step': state.get('step', 0),
                    'algorithm': self.current_algorithm,
                    'total_transmitted': state.get('total_transmitted', 0),
                    'total_requests': state.get('total_requests', 0)
                }
            except Exception as e:
                self._log_event("ERROR", f"Error obteniendo estado: {e}")
                return {}
        else:
            return {}
    
    def get_simulation_summary(self):
        """Obtener resumen completo de la simulación"""
        # Simulador unificado
        if self.simulator:
            if hasattr(self, 'last_simulation_results') and self.last_simulation_results:
                return self.last_simulation_results
            
            # Obtener resumen del simulador
            try:
                return self.simulator.get_simulation_summary()
            except Exception as e:
                self._log_event("ERROR", f"Error obteniendo resumen del simulador: {e}")
                # Fallback al estado actual
                current_state = self.simulator.get_current_state()
                return {
                    'simulation_summary': {
                        'simulation_stats': {
                            'simulation_time': current_state.get('sim_time', 0),
                            'total_requests': current_state.get('total_requests', 0),
                            'successful_requests': current_state.get('total_requests', 0),
                            'total_steps': current_state.get('events_processed', 0)
                        },
                        'performance_metrics': {
                            'total_transmitted': current_state.get('total_transmitted', 0),
                            'network_utilization': 0
                        },
                        'episode_metrics': {
                            'delays': [],
                            'throughputs': [], 
                            'buffer_levels_history': [],
                            'total_transmitted': current_state.get('total_transmitted', 0),
                            'total_requests': current_state.get('total_requests', 0)
                        }
                    },
                    'mode': self.simulation_mode
                }
        
        # No hay simulador
        else:
            return {}
    
    def get_orchestrator_stats(self):
        """Obtener estadísticas del orquestador"""
        if self.orchestrator:
            try:
                return self.orchestrator.get_orchestrator_stats()
            except Exception as e:
                self._log_event("ERROR", f"Error obteniendo estadísticas: {e}")
                return {}
        else:
            return {}
    
    def get_simulation_mode(self) -> str:
        """Obtener modo de simulación actual"""
        if self.simulator:
            return self.simulation_mode
        else:
            return "none"
    
    # ===== LEGACY COMPATIBILITY =====
    
    def initialize_orchestrator_from_topology(self, device_manager):
        """Método de compatibilidad (usa initialize_from_topology)"""
        return self.initialize_from_topology(device_manager)
    
    def initialize_orchestrator(self, num_onus=4):
        """Método de compatibilidad (usa initialize_simulation)"""
        success, msg = self.initialize_simulation(num_onus)
        return success  # Solo retorna bool para compatibilidad
    
    def run_netsim_simulation(self, timesteps=1000, callback=None):
        """Método de compatibilidad para simulación por ciclos"""
        success, result = self.run_cycle_simulation(timesteps, callback)
        return success  # Solo retorna bool para compatibilidad
    
    def initialize_event_simulator(self, num_onus=4, traffic_scenario='residential_medium', 
                                   channel_capacity_mbps=1024.0):
        """Método de compatibilidad para simulación por eventos"""
        # Actualizar config temporalmente
        old_scenario = self.config['traffic_scenario']
        old_capacity = self.config['channel_capacity_mbps']
        old_mode = self.simulation_mode
        
        self.config['traffic_scenario'] = traffic_scenario
        self.config['channel_capacity_mbps'] = channel_capacity_mbps
        self.simulation_mode = "events"
        
        result = self._initialize_simulator(num_onus)
        
        # Restaurar config
        self.config['traffic_scenario'] = old_scenario
        self.config['channel_capacity_mbps'] = old_capacity
        self.simulation_mode = old_mode
        
        return result
    
    # Métodos de compatibilidad para nombres antiguos
    def initialize_hybrid_simulator(self, num_onus=4, traffic_scenario='residential_medium', 
                                   channel_capacity_mbps=1024.0):
        """Método de compatibilidad (usa initialize_event_simulator)"""
        return self.initialize_event_simulator(num_onus, traffic_scenario, channel_capacity_mbps)
    
    def run_hybrid_simulation(self, duration_seconds=10.0, callback=None):
        """Método de compatibilidad (usa run_event_simulation)"""
        return self.run_event_simulation(duration_seconds, callback)
    
    def run_classic_simulation(self, timesteps=1000, callback=None):
        """Método de compatibilidad (usa run_cycle_simulation)"""
        return self.run_cycle_simulation(timesteps, callback)
    
    def set_use_hybrid_architecture(self, use_events: bool):
        """Método de compatibilidad (usa set_simulation_mode)"""
        mode = "events" if use_events else "cycles"
        self.set_simulation_mode(mode)
    
    
    # ===== SMART RL MODEL MANAGEMENT =====

    def load_rl_model(self, model_path: str, env_params: Dict[str, Any] = None):
        """
        Cargar modelo RL entrenado para usar con Smart-RL DBA

        Args:
            model_path: Ruta al archivo del modelo (.zip)
            env_params: Parámetros del entorno (opcional)

        Returns:
            tuple: (success, message)
        """
        try:
            if not SmartRLDBAAlgorithm:
                return False, "SmartRLDBAAlgorithm no está disponible"
                
            # Configurar parámetros del entorno
            if env_params is None:
                env_params = {
                    'num_onus': self.config.get('num_onus', 4),
                    'traffic_scenario': self.config.get('traffic_scenario', 'residential_medium'),
                    'episode_duration': self.config.get('episode_duration', 1.0),
                    'simulation_timestep': self.config.get('simulation_timestep', 0.0005)
                }

            # Crear Smart RL DBA Algorithm
            self.smart_rl_algorithm = SmartRLDBAAlgorithm(model_path)
            self.smart_rl_algorithm.set_environment_params(env_params)

            # Verificar que se cargó correctamente
            if self.smart_rl_algorithm.agent is None:
                self.smart_rl_algorithm = None
                return False, f"Error cargando modelo: {model_path}"

            self.loaded_model_path = model_path
            self._log_event("RL_MODEL", f"Modelo RL cargado: {model_path}")

            return True, f"Modelo RL cargado exitosamente: {model_path}"

        except Exception as e:
            error_msg = f"Error cargando modelo RL: {str(e)}"
            self._log_event("ERROR", error_msg)
            self.smart_rl_algorithm = None
            self.loaded_model_path = None
            return False, error_msg

    def unload_rl_model(self):
        """Descargar modelo RL actual"""
        if self.smart_rl_algorithm:
            self.smart_rl_algorithm.cleanup()
            self.smart_rl_algorithm = None
            self.loaded_model_path = None
            self._log_event("RL_MODEL", "Modelo RL descargado")
            return True, "Modelo RL descargado exitosamente"
        else:
            return False, "No hay modelo RL cargado"

    def get_rl_model_info(self):
        """Obtener información del modelo RL actual"""
        if self.smart_rl_algorithm:
            return self.smart_rl_algorithm.get_statistics()
        else:
            return None

    def is_smart_rl_available(self):
        """Verificar si Smart RL DBA está disponible"""
        return self.smart_rl_algorithm is not None

    # ===== CLEANUP =====
    
    def cleanup(self):
        """Limpiar todos los recursos"""
        if self.simulator:
            try:
                self.simulator.reset_simulation()
            except:
                pass
            self.simulator = None
        
        if self.orchestrator:
            self.orchestrator = None
        
        # Limpiar Smart RL DBA
        if self.smart_rl_algorithm:
            self.smart_rl_algorithm.cleanup()
            self.smart_rl_algorithm = None

        self.log_callback = None
        self.last_simulation_results = None
        
        self._log_event("CLEANUP", "Adaptador PON limpiado completamente")<|MERGE_RESOLUTION|>--- conflicted
+++ resolved
@@ -540,11 +540,7 @@
     
     def get_available_algorithms(self):
         """Obtener lista de algoritmos DBA disponibles"""
-<<<<<<< HEAD
-        algorithms = ["FCFS", "Priority", "SDN", "SP-MINSHARE"]
-=======
-        algorithms = ["FCFS", "Priority", "RL-DBA", "SDN", "SP-MINSHARE", "SP-MINSHARE2", "TEST_A", "TEST_B"]
->>>>>>> fc3bf01e
+        algorithms = ["FCFS", "Priority", "SDN", "SP-MINSHARE", "SP-MINSHARE2", "TEST_A", "TEST_B"]
 
         # Agregar Smart RL DBA si hay modelo cargado
         if self.smart_rl_algorithm:
