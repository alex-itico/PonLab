"""
PON SDN Dashboard
Panel para mostrar métricas y estadísticas avanzadas del controlador SDN
Incluye métricas exclusivas de SDN: eficiencia espectral, SLA compliance, 
tiempo de respuesta del controlador, nivel de congestión, etc.
"""

from PyQt5.QtWidgets import (QWidget, QVBoxLayout, QHBoxLayout, QLabel, 
                           QScrollArea, QFrame, QProgressBar, QGridLayout,
                           QTableWidget, QTableWidgetItem, QHeaderView, QTabWidget, QPushButton,
                           QMessageBox)
from PyQt5.QtCore import Qt, pyqtSignal
from PyQt5.QtGui import QFont, QColor, QPainter
import typing
import json
from pathlib import Path
import os

# Importar sistema de traducciones
from utils.translation_manager import translation_manager
tr = translation_manager.get_text

# Importar PyQtChart con manejo de error
try:
    from PyQt5.QtChart import QChart, QChartView, QLineSeries, QValueAxis, QBarSet, QBarSeries, QBarCategoryAxis
    HAS_QTCHART = True
except ImportError:
    HAS_QTCHART = False
    print("Warning: PyQtChart no está instalado. Las gráficas avanzadas no estarán disponibles.")

class MetricCard(QFrame):
    """Widget para mostrar una métrica individual con título y valor"""
    
    def __init__(self, title: str, value: str, description: str = "", parent=None):
        super().__init__(parent)
        self.setFrameStyle(QFrame.StyledPanel | QFrame.Raised)
        self.setObjectName("MetricCard")  # Para identificación en CSS
        
        # Guardar los textos originales (keys de traducción) - se setean después de crear la instancia
        self.title_key = ""
        self.description_key = ""
        
        # Layout principal
        layout = QVBoxLayout(self)
        layout.setContentsMargins(15, 15, 15, 15)
        layout.setSpacing(8)
        
        # Título
        self.title_label = QLabel(title)
        self.title_label.setObjectName("MetricTitle")
        title_font = QFont()
        title_font.setBold(True)
        title_font.setPointSize(16)  # Título más visible
        self.title_label.setFont(title_font)
        self.title_label.setAlignment(Qt.AlignCenter)  # Centrado
        self.title_label.setWordWrap(True)  # Permitir salto de línea si es necesario
        layout.addWidget(self.title_label)
        
        # Valor
        self.value_label = QLabel(value)
        self.value_label.setObjectName("MetricValue")
        value_font = QFont()
        value_font.setPointSize(30)  # Valor prominente
        value_font.setBold(True)  # Hacerlo más prominente
        self.value_label.setFont(value_font)
        self.value_label.setAlignment(Qt.AlignCenter)
        layout.addWidget(self.value_label)
        
        # Descripción
        if description:
            self.desc_label = QLabel(description)
            self.desc_label.setObjectName("MetricDescription")
            desc_font = QFont()
            desc_font.setPointSize(14)  # Descripción más legible
            self.desc_label.setFont(desc_font)
            self.desc_label.setAlignment(Qt.AlignCenter)
            self.desc_label.setWordWrap(True)  # Permitir salto de línea si es necesario
            layout.addWidget(self.desc_label)
        else:
            self.desc_label = None
    
    def update_value(self, new_value: str):
        """Actualizar el valor mostrado"""
        self.value_label.setText(new_value)
    
    def retranslate(self):
        """Actualizar textos traducidos"""
        if self.title_key:
            self.title_label.setText(tr(self.title_key))
        if self.desc_label and self.description_key:
            self.desc_label.setText(tr(self.description_key))

class PONSDNDashboard(QWidget):
    """Panel para mostrar métricas y estadísticas avanzadas del controlador SDN"""
    
    def __init__(self, parent=None):
        super().__init__(parent)
        self.setObjectName("PONSDNDashboard")
        
        # Detectar tema del parent si existe
        self.dark_theme = False
        if parent and hasattr(parent, 'dark_theme'):
            self.dark_theme = parent.dark_theme
        
        self.setup_ui()
        
        # Aplicar tema inicial
        self.set_theme(self.dark_theme)
        
    def setup_ui(self):
        """Configurar la interfaz del dashboard con pestañas"""
        # Layout principal
        main_layout = QVBoxLayout(self)
        main_layout.setContentsMargins(10, 10, 10, 10)
        main_layout.setSpacing(10)
        
        # Título del dashboard
        self.title_label = QLabel(tr('sdn_dashboard.title'))
        self.title_label.setObjectName("DashboardTitle")
        title_font = QFont()
        title_font.setBold(True)
        title_font.setPointSize(14)
        self.title_label.setFont(title_font)
        self.title_label.setAlignment(Qt.AlignCenter)
        main_layout.addWidget(self.title_label)
        
        # Botón para cargar última simulación
        test_button_layout = QHBoxLayout()
        self.test_button = QPushButton(tr('sdn_dashboard.load_simulation'))
        self.test_button.setObjectName("TestButton")
        self.test_button.setStyleSheet("""
            QPushButton {
                background-color: #4CAF50;
                color: white;
                font-weight: bold;
                padding: 10px;
                border-radius: 5px;
                font-size: 12pt;
            }
            QPushButton:hover {
                background-color: #45A049;
            }
            QPushButton:pressed {
                background-color: #3D8B40;
            }
        """)
        self.test_button.clicked.connect(self.load_latest_simulation)
        test_button_layout.addWidget(self.test_button)
        main_layout.addLayout(test_button_layout)
        
        # Crear pestañas para organizar las métricas
        self.tabs = QTabWidget()
        self.tabs.setObjectName("SDNDashboardTabs")
        
        # Pestaña 1: Resumen Global
        self.tab_global = self._create_global_tab()
        self.tabs.addTab(self.tab_global, tr('sdn_dashboard.tabs.global'))
        
        # Pestaña 2: Métricas por ONU
        self.tab_onu = self._create_onu_tab()
        self.tabs.addTab(self.tab_onu, tr('sdn_dashboard.tabs.onu_metrics'))
        
        # Pestaña 3: QoS y SLA
        self.tab_qos = self._create_qos_tab()
        self.tabs.addTab(self.tab_qos, tr('sdn_dashboard.tabs.qos_sla'))
        
        # Pestaña 4: Controlador SDN
        self.tab_controller = self._create_controller_tab()
        self.tabs.addTab(self.tab_controller, tr('sdn_dashboard.tabs.controller'))
        
        # Pestaña 5: Ancho de Banda
        self.tab_bandwidth = self._create_bandwidth_tab()
        self.tabs.addTab(self.tab_bandwidth, tr('sdn_dashboard.tabs.bandwidth'))
        
        # Pestaña 6: Mapa de Salud ONUs
        self.tab_health = self._create_health_map_tab()
        self.tabs.addTab(self.tab_health, "🏥 Mapa de Salud ONUs")
        
        main_layout.addWidget(self.tabs)
    
    def _create_global_tab(self):
        """Crear pestaña de resumen global"""
        tab = QWidget()
        layout = QVBoxLayout(tab)
        
        # Área con scroll
        scroll = QScrollArea()
        scroll.setWidgetResizable(True)
        scroll.setHorizontalScrollBarPolicy(Qt.ScrollBarAlwaysOff)
        
        content = QWidget()
        content_layout = QGridLayout(content)
        
        # Métricas globales principales
        self.reconfig_card = MetricCard(
            tr("sdn_dashboard.global.reconfigurations"),
            "0",
            tr("sdn_dashboard.global.reconfigurations_desc")
        )
        self.reconfig_card.title_key = "sdn_dashboard.global.reconfigurations"
        self.reconfig_card.description_key = "sdn_dashboard.global.reconfigurations_desc"
        content_layout.addWidget(self.reconfig_card, 0, 0)
        
        self.grant_util_card = MetricCard(
            tr("sdn_dashboard.global.grant_utilization"),
            "0%",
            tr("sdn_dashboard.global.grant_utilization_desc")
        )
        self.grant_util_card.title_key = "sdn_dashboard.global.grant_utilization"
        self.grant_util_card.description_key = "sdn_dashboard.global.grant_utilization_desc"
        content_layout.addWidget(self.grant_util_card, 0, 1)
        
        self.fairness_card = MetricCard(
            tr("sdn_dashboard.global.fairness_index"),
            "0.0",
            tr("sdn_dashboard.global.fairness_desc")
        )
        self.fairness_card.title_key = "sdn_dashboard.global.fairness_index"
        self.fairness_card.description_key = "sdn_dashboard.global.fairness_desc"
        content_layout.addWidget(self.fairness_card, 1, 0)
        
        self.qos_card = MetricCard(
            tr("sdn_dashboard.global.qos_violations"),
            "0",
            tr("sdn_dashboard.global.qos_violations_desc")
        )
        self.qos_card.title_key = "sdn_dashboard.global.qos_violations"
        self.qos_card.description_key = "sdn_dashboard.global.qos_violations_desc"
        content_layout.addWidget(self.qos_card, 1, 1)
        
        self.spectral_eff_card = MetricCard(
            tr("sdn_dashboard.global.spectral_efficiency"),
            "0.0 bits/Hz",
            tr("sdn_dashboard.global.spectral_efficiency_desc")
        )
        self.spectral_eff_card.title_key = "sdn_dashboard.global.spectral_efficiency"
        self.spectral_eff_card.description_key = "sdn_dashboard.global.spectral_efficiency_desc"
        content_layout.addWidget(self.spectral_eff_card, 2, 0)
        
        self.total_decisions_card = MetricCard(
            tr("sdn_dashboard.global.total_decisions"),
            "0",
            tr("sdn_dashboard.global.total_decisions_desc")
        )
        self.total_decisions_card.title_key = "sdn_dashboard.global.total_decisions"
        self.total_decisions_card.description_key = "sdn_dashboard.global.total_decisions_desc"
        content_layout.addWidget(self.total_decisions_card, 2, 1)
        
        # Gráfica de fairness histórico
        if HAS_QTCHART:
            self.fairness_chart = QChart()
            self.fairness_chart.setTitle("Histórico de Fairness")
            self.fairness_series = QLineSeries()
            self.fairness_chart.addSeries(self.fairness_series)
            
            axis_x = QValueAxis()
            axis_x.setTitleText("Ciclos")
            axis_y = QValueAxis()
            axis_y.setTitleText("Fairness")
            axis_y.setRange(0, 1)
            
            self.fairness_chart.setAxisX(axis_x, self.fairness_series)
            self.fairness_chart.setAxisY(axis_y, self.fairness_series)
            
            chart_view = QChartView(self.fairness_chart)
            chart_view.setRenderHint(QPainter.Antialiasing)
            content_layout.addWidget(chart_view, 3, 0, 1, 2)
        
        scroll.setWidget(content)
        layout.addWidget(scroll)
        return tab
    
    def _create_onu_tab(self):
        """Crear pestaña de métricas por ONU"""
        tab = QWidget()
        layout = QVBoxLayout(tab)
        
        # Título
        self.onu_title_label = QLabel(tr('sdn_dashboard.onu.title'))
        self.onu_title_label.setFont(QFont("Arial", 12, QFont.Bold))
        layout.addWidget(self.onu_title_label)
        
        # Tabla de métricas por ONU
        self.onu_table = QTableWidget()
        self.onu_table.setObjectName("ONUMetricsTable")
        self.onu_table.setColumnCount(6)
        self.onu_table.setHorizontalHeaderLabels([
            tr('sdn_dashboard.onu.table_headers.onu_id'),
            tr('sdn_dashboard.onu.table_headers.avg_bw'),
            tr('sdn_dashboard.onu.table_headers.peak_bw'),
            tr('sdn_dashboard.onu.table_headers.latency'),
            tr('sdn_dashboard.onu.table_headers.jitter'),
            tr('sdn_dashboard.onu.table_headers.packet_loss')
        ])
        header = self.onu_table.horizontalHeader()
        header.setSectionResizeMode(QHeaderView.Stretch)
        self.onu_table.setAlternatingRowColors(True)
        
        layout.addWidget(self.onu_table)
        return tab
    
    def _create_qos_tab(self):
        """Crear pestaña de QoS y cumplimiento SLA"""
        tab = QWidget()
        layout = QVBoxLayout(tab)
        
        # Área con scroll
        scroll = QScrollArea()
        scroll.setWidgetResizable(True)
        
        content = QWidget()
        content_layout = QVBoxLayout(content)
        
        # Tabla de cumplimiento SLA por T-CONT
        self.sla_label = QLabel(tr('sdn_dashboard.qos.title'))
        self.sla_label.setFont(QFont("Arial", 12, QFont.Bold))
        content_layout.addWidget(self.sla_label)
        
        self.sla_table = QTableWidget()
        self.sla_table.setObjectName("SLATable")
        self.sla_table.setColumnCount(5)
        self.sla_table.setHorizontalHeaderLabels([
            tr('sdn_dashboard.qos.table_headers.onu_id'),
            tr('sdn_dashboard.qos.table_headers.tcont'),
            tr('sdn_dashboard.qos.table_headers.met'),
            tr('sdn_dashboard.qos.table_headers.violated'),
            tr('sdn_dashboard.qos.table_headers.compliance')
        ])
        header = self.sla_table.horizontalHeader()
        header.setSectionResizeMode(QHeaderView.Stretch)
        self.sla_table.setAlternatingRowColors(True)
        
        content_layout.addWidget(self.sla_table)
        
        scroll.setWidget(content)
        layout.addWidget(scroll)
        return tab
    
    def _create_controller_tab(self):
        """Crear pestaña del controlador SDN"""
        tab = QWidget()
        layout = QVBoxLayout(tab)
        
        scroll = QScrollArea()
        scroll.setWidgetResizable(True)
        
        content = QWidget()
        content_layout = QGridLayout(content)
        
        # Métricas del controlador
        self.controller_response_card = MetricCard(
            tr("sdn_dashboard.controller.response_time"),
            "0.0 ms",
            tr("sdn_dashboard.controller.response_time_desc")
        )
        self.controller_response_card.title_key = "sdn_dashboard.controller.response_time"
        self.controller_response_card.description_key = "sdn_dashboard.controller.response_time_desc"
        content_layout.addWidget(self.controller_response_card, 0, 0)
        
        self.decision_latency_card = MetricCard(
            tr("sdn_dashboard.controller.decision_latency"),
            "0.0 ms",
            tr("sdn_dashboard.controller.decision_latency_desc")
        )
        self.decision_latency_card.title_key = "sdn_dashboard.controller.decision_latency"
        self.decision_latency_card.description_key = "sdn_dashboard.controller.decision_latency_desc"
        content_layout.addWidget(self.decision_latency_card, 0, 1)
        
        self.reassignment_rate_card = MetricCard(
            tr("sdn_dashboard.controller.reassignment_rate"),
            "0",
            tr("sdn_dashboard.controller.reassignment_rate_desc")
        )
        self.reassignment_rate_card.title_key = "sdn_dashboard.controller.reassignment_rate"
        self.reassignment_rate_card.description_key = "sdn_dashboard.controller.reassignment_rate_desc"
        content_layout.addWidget(self.reassignment_rate_card, 1, 0)
        
        self.bw_utilization_card = MetricCard(
            tr("sdn_dashboard.controller.bw_utilization"),
            "0.0%",
            tr("sdn_dashboard.controller.bw_utilization_desc")
        )
        self.bw_utilization_card.title_key = "sdn_dashboard.controller.bw_utilization"
        self.bw_utilization_card.description_key = "sdn_dashboard.controller.bw_utilization_desc"
        content_layout.addWidget(self.bw_utilization_card, 1, 1)
        
        scroll.setWidget(content)
        layout.addWidget(scroll)
        return tab
    
    def _create_bandwidth_tab(self):
        """Crear pestaña de ancho de banda por servicio"""
        tab = QWidget()
        layout = QVBoxLayout(tab)
        
        scroll = QScrollArea()
        scroll.setWidgetResizable(True)
        
        content = QWidget()
        content_layout = QVBoxLayout(content)
        
        # Tabla de distribución por clase de servicio
        self.service_label = QLabel(tr('sdn_dashboard.bandwidth.title'))
        self.service_label.setFont(QFont("Arial", 12, QFont.Bold))
        content_layout.addWidget(self.service_label)
        
        self.service_table = QTableWidget()
        self.service_table.setObjectName("ServiceTable")
        self.service_table.setColumnCount(6)
        self.service_table.setHorizontalHeaderLabels([
            tr('sdn_dashboard.bandwidth.table_headers.service_class'),
            tr('sdn_dashboard.bandwidth.table_headers.assigned_bw'),
            tr('sdn_dashboard.bandwidth.table_headers.total_percent'),
            tr('sdn_dashboard.bandwidth.table_headers.packets'),
            tr('sdn_dashboard.bandwidth.table_headers.avg_latency'),
            tr('sdn_dashboard.bandwidth.table_headers.priority')
        ])
        header = self.service_table.horizontalHeader()
        header.setSectionResizeMode(QHeaderView.Stretch)
        self.service_table.setAlternatingRowColors(True)
        self.service_table.setRowCount(5)
        
        # Definir clases de servicio (guardadas para retranslate)
        self.service_classes_keys = [
            "sdn_dashboard.bandwidth.service_classes.critical",
            "sdn_dashboard.bandwidth.service_classes.high",
            "sdn_dashboard.bandwidth.service_classes.medium",
            "sdn_dashboard.bandwidth.service_classes.low",
            "sdn_dashboard.bandwidth.service_classes.best_effort"
        ]
        
        for row, service_key in enumerate(self.service_classes_keys):
            item = QTableWidgetItem(tr(service_key))
            item.setTextAlignment(Qt.AlignCenter)
            self.service_table.setItem(row, 0, item)
        
        content_layout.addWidget(self.service_table)
        
        scroll.setWidget(content)
        layout.addWidget(scroll)
        return tab
    
<<<<<<< HEAD
    def set_theme(self, dark_mode):
        """Aplicar tema al dashboard y todos sus componentes"""
        self.dark_theme = dark_mode
        
        if dark_mode:
            self._apply_dark_theme()
        else:
            self._apply_light_theme()
    
    def _apply_dark_theme(self):
        """Aplicar tema oscuro al dashboard"""
        # Estilos para QTabWidget
        tab_style = """
            QTabWidget::pane {
                border: 1px solid #555555;
                background-color: #2b2b2b;
            }
            QTabBar::tab {
                background-color: #3c3c3c;
                color: #e0e0e0;
                padding: 8px 16px;
                margin-right: 2px;
                border: 1px solid #555555;
                border-bottom: none;
                border-top-left-radius: 4px;
                border-top-right-radius: 4px;
            }
            QTabBar::tab:selected {
                background-color: #2b2b2b;
                color: #ffffff;
                border-bottom: 2px solid #4CAF50;
            }
            QTabBar::tab:hover {
                background-color: #4a4a4a;
            }
        """
        
        # Estilos para tablas
        table_style = """
            QTableWidget {
                background-color: #2b2b2b;
                alternate-background-color: #353535;
                color: #e0e0e0;
                gridline-color: #555555;
                border: 1px solid #555555;
            }
            QTableWidget::item {
                padding: 5px;
                color: #e0e0e0;
            }
            QTableWidget::item:selected {
                background-color: #4CAF50;
                color: #ffffff;
            }
            QHeaderView::section {
                background-color: #3c3c3c;
                color: #e0e0e0;
                padding: 5px;
                border: 1px solid #555555;
                font-weight: bold;
            }
        """
        
        # Aplicar estilos a tabs
        self.tabs.setStyleSheet(tab_style)
        
        # Aplicar estilos a todas las tablas
        if hasattr(self, 'onu_table'):
            self.onu_table.setStyleSheet(table_style)
        if hasattr(self, 'sla_table'):
            self.sla_table.setStyleSheet(table_style)
        if hasattr(self, 'service_table'):
            self.service_table.setStyleSheet(table_style)
    
    def _apply_light_theme(self):
        """Aplicar tema claro al dashboard"""
        # Estilos para QTabWidget
        tab_style = """
            QTabWidget::pane {
                border: 1px solid #cccccc;
                background-color: #ffffff;
            }
            QTabBar::tab {
                background-color: #f0f0f0;
                color: #333333;
                padding: 8px 16px;
                margin-right: 2px;
                border: 1px solid #cccccc;
                border-bottom: none;
                border-top-left-radius: 4px;
                border-top-right-radius: 4px;
            }
            QTabBar::tab:selected {
                background-color: #ffffff;
                color: #000000;
                border-bottom: 2px solid #4CAF50;
            }
            QTabBar::tab:hover {
                background-color: #e0e0e0;
            }
        """
        
        # Estilos para tablas
        table_style = """
            QTableWidget {
                background-color: #ffffff;
                alternate-background-color: #f5f5f5;
                color: #333333;
                gridline-color: #cccccc;
                border: 1px solid #cccccc;
            }
            QTableWidget::item {
                padding: 5px;
                color: #333333;
            }
            QTableWidget::item:selected {
                background-color: #4CAF50;
                color: #ffffff;
            }
            QHeaderView::section {
                background-color: #f0f0f0;
                color: #333333;
                padding: 5px;
                border: 1px solid #cccccc;
                font-weight: bold;
            }
        """
        
        # Aplicar estilos a tabs
        self.tabs.setStyleSheet(tab_style)
        
        # Aplicar estilos a todas las tablas
        if hasattr(self, 'onu_table'):
            self.onu_table.setStyleSheet(table_style)
        if hasattr(self, 'sla_table'):
            self.sla_table.setStyleSheet(table_style)
        if hasattr(self, 'service_table'):
            self.service_table.setStyleSheet(table_style)
=======
    def _create_health_map_tab(self):
        """Crear pestaña de mapa de salud de ONUs"""
        tab = QWidget()
        layout = QVBoxLayout(tab)
        
        scroll = QScrollArea()
        scroll.setWidgetResizable(True)
        
        content = QWidget()
        content_layout = QVBoxLayout(content)
        
        # Título de la sección
        title_label = QLabel("🏥 Mapa de Salud de ONUs PON")
        title_label.setFont(QFont("Arial", 14, QFont.Bold))
        title_label.setAlignment(Qt.AlignCenter)
        content_layout.addWidget(title_label)
        
        # Descripción
        desc_label = QLabel("Estado de salud calculado en base a: Latencia (30%), Jitter (20%), Pérdidas (25%), Congestión (25%)")
        desc_label.setFont(QFont("Arial", 9))
        desc_label.setAlignment(Qt.AlignCenter)
        desc_label.setStyleSheet("color: #666; margin-bottom: 10px;")
        content_layout.addWidget(desc_label)
        
        # Tabla principal de salud de ONUs
        self.health_table = QTableWidget()
        self.health_table.setObjectName("HealthTable")
        self.health_table.setColumnCount(7)
        self.health_table.setHorizontalHeaderLabels([
            "ONU ID",
            "Estado",
            "Score Salud",
            "Latencia",
            "Jitter",
            "Pérdidas",
            "Recomendaciones"
        ])
        header = self.health_table.horizontalHeader()
        header.setSectionResizeMode(0, QHeaderView.ResizeToContents)
        header.setSectionResizeMode(1, QHeaderView.ResizeToContents)
        header.setSectionResizeMode(2, QHeaderView.ResizeToContents)
        header.setSectionResizeMode(3, QHeaderView.Stretch)
        header.setSectionResizeMode(4, QHeaderView.Stretch)
        header.setSectionResizeMode(5, QHeaderView.Stretch)
        header.setSectionResizeMode(6, QHeaderView.Stretch)
        self.health_table.setAlternatingRowColors(True)
        self.health_table.verticalHeader().setVisible(False)
        
        content_layout.addWidget(self.health_table)
        
        # Sección de desglose de scores por componente
        breakdown_label = QLabel("📊 Desglose de Scores por Componente")
        breakdown_label.setFont(QFont("Arial", 12, QFont.Bold))
        breakdown_label.setStyleSheet("margin-top: 20px;")
        content_layout.addWidget(breakdown_label)
        
        # Tabla de desglose de componentes
        self.component_table = QTableWidget()
        self.component_table.setObjectName("ComponentTable")
        self.component_table.setColumnCount(5)
        self.component_table.setHorizontalHeaderLabels([
            "ONU ID",
            "Score Latencia",
            "Score Jitter",
            "Score Pérdidas",
            "Score Congestión"
        ])
        header2 = self.component_table.horizontalHeader()
        header2.setSectionResizeMode(QHeaderView.Stretch)
        self.component_table.setAlternatingRowColors(True)
        self.component_table.verticalHeader().setVisible(False)
        
        content_layout.addWidget(self.component_table)
        
        # Leyenda de estados
        legend_label = QLabel("📌 Leyenda de Estados")
        legend_label.setFont(QFont("Arial", 12, QFont.Bold))
        legend_label.setStyleSheet("margin-top: 20px;")
        content_layout.addWidget(legend_label)
        
        legend_layout = QHBoxLayout()
        legend_layout.addStretch()
        
        legends = [
            ("🟢 Excelente", "Score ≥ 80", "#4CAF50"),
            ("🟡 Bueno", "Score 60-79", "#FFC107"),
            ("🟠 Regular", "Score 40-59", "#FF9800"),
            ("🔴 Crítico", "Score < 40", "#F44336")
        ]
        
        for emoji_status, range_text, color in legends:
            legend_item = QLabel(f"{emoji_status}: {range_text}")
            legend_item.setStyleSheet(f"background-color: {color}; color: white; padding: 5px 10px; border-radius: 3px; font-weight: bold;")
            legend_layout.addWidget(legend_item)
        
        legend_layout.addStretch()
        content_layout.addLayout(legend_layout)
        
        content_layout.addStretch()
        
        scroll.setWidget(content)
        layout.addWidget(scroll)
        return tab
>>>>>>> 4aa00e56
    
    def update_metrics(self, sdn_metrics: dict):
        """Actualizar todas las métricas avanzadas del dashboard"""
        if not sdn_metrics:
            return
            
        global_metrics = sdn_metrics.get('global_metrics', {})
        onu_metrics = sdn_metrics.get('onu_metrics', {})
        controller_metrics = sdn_metrics.get('controller_metrics', {})
        service_metrics = sdn_metrics.get('service_metrics', {})
        sla_metrics = sdn_metrics.get('sla_metrics', {})
        health_map = sdn_metrics.get('health_map', {})
        
        # ===== PESTAÑA GLOBAL =====
        self.reconfig_card.update_value(str(global_metrics.get('reconfigurations', 0)))
        self.grant_util_card.update_value(f"{global_metrics.get('grant_utilization', 0):.1f}%")
        self.fairness_card.update_value(f"{global_metrics.get('fairness_index', 0):.3f}")
        self.qos_card.update_value(str(global_metrics.get('qos_violations', 0)))
        
        # Eficiencia espectral
        spectral_eff = global_metrics.get('spectral_efficiency', 0)
        self.spectral_eff_card.update_value(f"{spectral_eff:.2f} bits/Hz")
        
        # Total de decisiones
        total_decisions = controller_metrics.get('total_decisions', 0)
        self.total_decisions_card.update_value(str(total_decisions))
        
        # Actualizar gráfica de fairness con histórico real
        if HAS_QTCHART and 'fairness_history' in global_metrics:
            fairness_history = global_metrics['fairness_history']
            self.fairness_series.clear()
            
            for i, fairness_value in enumerate(fairness_history):
                self.fairness_series.append(i, fairness_value)
        
        # ===== PESTAÑA ONU =====
        self.onu_table.setRowCount(len(onu_metrics))
        
        for row, (onu_id, metrics) in enumerate(onu_metrics.items()):
            # ONU ID
            onu_id_item = QTableWidgetItem(onu_id)
            onu_id_item.setTextAlignment(Qt.AlignCenter)
            self.onu_table.setItem(row, 0, onu_id_item)
            
            # Latencia promedio
            latency = QTableWidgetItem(f"{metrics.get('avg_latency', 0)*1000:.2f} ms")
            latency.setTextAlignment(Qt.AlignCenter)
            self.onu_table.setItem(row, 1, latency)
            
            # Jitter
            jitter = QTableWidgetItem(f"{metrics.get('avg_jitter', 0)*1000:.2f} ms")
            jitter.setTextAlignment(Qt.AlignCenter)
            self.onu_table.setItem(row, 2, jitter)
            
            # Tasa de pérdida de paquetes
            loss = QTableWidgetItem(f"{metrics.get('packet_loss_rate', 0):.1f}%")
            loss.setTextAlignment(Qt.AlignCenter)
            self.onu_table.setItem(row, 3, loss)
            
            # Throughput
            throughput = QTableWidgetItem(f"{metrics.get('avg_throughput', 0):.1f} Mbps")
            throughput.setTextAlignment(Qt.AlignCenter)
            self.onu_table.setItem(row, 4, throughput)
            
            # Eficiencia de grants
            efficiency = QTableWidgetItem(f"{metrics.get('grant_efficiency', 0):.1f}%")
            efficiency.setTextAlignment(Qt.AlignCenter)
            self.onu_table.setItem(row, 5, efficiency)
            
            # Nivel de congestión
            congestion = metrics.get('congestion_level', 0)
            congestion_item = QTableWidgetItem(f"{congestion*100:.1f}%")
            congestion_item.setTextAlignment(Qt.AlignCenter)
            
            # Colorear según nivel de congestión
            if congestion > 0.8:
                congestion_item.setBackground(QColor(255, 100, 100))  # Rojo
            elif congestion > 0.5:
                congestion_item.setBackground(QColor(255, 200, 100))  # Naranja
            else:
                congestion_item.setBackground(QColor(100, 255, 100))  # Verde
            
            self.onu_table.setItem(row, 6, congestion_item)
        
        # ===== PESTAÑA QoS Y SLA =====
        if sla_metrics:
            # Contar filas necesarias
            total_rows = sum(len(tconts) for tconts in sla_metrics.values())
            self.sla_table.setRowCount(total_rows)
            
            current_row = 0
            for onu_id, tconts in sla_metrics.items():
                for tcont, compliance in tconts.items():
                    # ONU ID
                    onu_item = QTableWidgetItem(onu_id)
                    onu_item.setTextAlignment(Qt.AlignCenter)
                    self.sla_table.setItem(current_row, 0, onu_item)
                    
                    # T-CONT
                    tcont_item = QTableWidgetItem(tcont)
                    tcont_item.setTextAlignment(Qt.AlignCenter)
                    self.sla_table.setItem(current_row, 1, tcont_item)
                    
                    # Cumplidos
                    met = QTableWidgetItem(str(compliance.get('packets_met', 0)))
                    met.setTextAlignment(Qt.AlignCenter)
                    self.sla_table.setItem(current_row, 2, met)
                    
                    # Violados
                    violated = QTableWidgetItem(str(compliance.get('packets_violated', 0)))
                    violated.setTextAlignment(Qt.AlignCenter)
                    self.sla_table.setItem(current_row, 3, violated)
                    
                    # % Cumplimiento
                    percentage = compliance.get('compliance', 0)
                    percent_item = QTableWidgetItem(f"{percentage:.1f}%")
                    percent_item.setTextAlignment(Qt.AlignCenter)
                    
                    # Colorear según cumplimiento
                    if percentage >= 95:
                        percent_item.setBackground(QColor(100, 255, 100))  # Verde
                    elif percentage >= 80:
                        percent_item.setBackground(QColor(255, 200, 100))  # Naranja
                    else:
                        percent_item.setBackground(QColor(255, 100, 100))  # Rojo
                    
                    self.sla_table.setItem(current_row, 4, percent_item)
                    current_row += 1
        
        # ===== PESTAÑA CONTROLADOR =====
        # Tiempo de respuesta del controlador
        controller_response = controller_metrics.get('avg_controller_response_time', 0)
        self.controller_response_card.update_value(f"{controller_response*1000:.2f} ms")
        
        # Latencia de decisión
        decision_latency = controller_metrics.get('avg_decision_latency', 0)
        self.decision_latency_card.update_value(f"{decision_latency*1000:.2f} ms")
        
        # Tasa de reasignación
        reassignment = controller_metrics.get('reassignment_rate', 0)
        self.reassignment_rate_card.update_value(str(reassignment))
        
        # Utilización de ancho de banda
        bw_util = controller_metrics.get('avg_bandwidth_utilization', 0)
        self.bw_utilization_card.update_value(f"{bw_util:.1f}%")
        
        # ===== PESTAÑA ANCHO DE BANDA =====
        if service_metrics:
            service_classes = ['highest', 'high', 'medium', 'low', 'lowest']
            priorities = ['1 (Máxima)', '2', '3', '4', '5 (Mínima)']
            
            # Calcular total de ancho de banda
            total_bw = sum(
                service_metrics.get(sc, {}).get('bandwidth', 0) 
                for sc in service_classes
            )
            
            for row, (service_class, priority) in enumerate(zip(service_classes, priorities)):
                service_data = service_metrics.get(service_class, {})
                
                # Extraer datos
                bw_assigned = service_data.get('bandwidth', 0) if isinstance(service_data, dict) else service_data
                packets = service_data.get('packets', 0) if isinstance(service_data, dict) else 0
                avg_latency = service_data.get('avg_latency', 0) if isinstance(service_data, dict) else 0
                
                percentage = (bw_assigned / total_bw * 100) if total_bw > 0 else 0
                
                # BW Asignado
                bw_item = QTableWidgetItem(f"{bw_assigned:.2f}")
                bw_item.setTextAlignment(Qt.AlignCenter)
                self.service_table.setItem(row, 1, bw_item)
                
                # % Total
                percent_item = QTableWidgetItem(f"{percentage:.1f}%")
                percent_item.setTextAlignment(Qt.AlignCenter)
                self.service_table.setItem(row, 2, percent_item)
                
                # Paquetes - ahora con valores reales
                packets_item = QTableWidgetItem(str(packets))
                packets_item.setTextAlignment(Qt.AlignCenter)
                self.service_table.setItem(row, 3, packets_item)
                
                # Latencia Promedio - ahora con valores reales (en ms)
                latency_item = QTableWidgetItem(f"{avg_latency * 1000:.2f} ms" if avg_latency > 0 else "0.00 ms")
                latency_item.setTextAlignment(Qt.AlignCenter)
                self.service_table.setItem(row, 4, latency_item)
                
                # Prioridad
                priority_item = QTableWidgetItem(priority)
                priority_item.setTextAlignment(Qt.AlignCenter)
                self.service_table.setItem(row, 5, priority_item)
    
<<<<<<< HEAD
    def retranslate_ui(self):
        """Actualizar todos los textos traducibles del dashboard"""
        # Título principal
        self.title_label.setText(tr('sdn_dashboard.title'))
        
        # Botón de carga
        self.test_button.setText(tr('sdn_dashboard.load_simulation'))
        
        # Nombres de pestañas
        self.tabs.setTabText(0, tr('sdn_dashboard.tabs.global'))
        self.tabs.setTabText(1, tr('sdn_dashboard.tabs.onu_metrics'))
        self.tabs.setTabText(2, tr('sdn_dashboard.tabs.qos_sla'))
        self.tabs.setTabText(3, tr('sdn_dashboard.tabs.controller'))
        self.tabs.setTabText(4, tr('sdn_dashboard.tabs.bandwidth'))
        
        # Tarjetas de métricas globales
        self.reconfig_card.retranslate()
        self.grant_util_card.retranslate()
        self.fairness_card.retranslate()
        self.qos_card.retranslate()
        self.spectral_eff_card.retranslate()
        self.total_decisions_card.retranslate()
        
        # Tabla ONU
        if hasattr(self, 'onu_title_label'):
            self.onu_title_label.setText(tr('sdn_dashboard.onu.title'))
        self.onu_table.setHorizontalHeaderLabels([
            tr('sdn_dashboard.onu.table_headers.onu_id'),
            tr('sdn_dashboard.onu.table_headers.avg_bw'),
            tr('sdn_dashboard.onu.table_headers.peak_bw'),
            tr('sdn_dashboard.onu.table_headers.latency'),
            tr('sdn_dashboard.onu.table_headers.jitter'),
            tr('sdn_dashboard.onu.table_headers.packet_loss')
        ])
        
        # Tabla QoS
        if hasattr(self, 'sla_label'):
            self.sla_label.setText(tr('sdn_dashboard.qos.title'))
        self.sla_table.setHorizontalHeaderLabels([
            tr('sdn_dashboard.qos.table_headers.onu_id'),
            tr('sdn_dashboard.qos.table_headers.tcont'),
            tr('sdn_dashboard.qos.table_headers.met'),
            tr('sdn_dashboard.qos.table_headers.violated'),
            tr('sdn_dashboard.qos.table_headers.compliance')
        ])
        
        # Tarjetas del controlador
        self.controller_response_card.retranslate()
        self.decision_latency_card.retranslate()
        self.reassignment_rate_card.retranslate()
        self.bw_utilization_card.retranslate()
        
        # Tabla Bandwidth
        if hasattr(self, 'service_label'):
            self.service_label.setText(tr('sdn_dashboard.bandwidth.title'))
        self.service_table.setHorizontalHeaderLabels([
            tr('sdn_dashboard.bandwidth.table_headers.service_class'),
            tr('sdn_dashboard.bandwidth.table_headers.assigned_bw'),
            tr('sdn_dashboard.bandwidth.table_headers.total_percent'),
            tr('sdn_dashboard.bandwidth.table_headers.packets'),
            tr('sdn_dashboard.bandwidth.table_headers.avg_latency'),
            tr('sdn_dashboard.bandwidth.table_headers.priority')
        ])
        
        # Actualizar clases de servicio en la tabla
        if hasattr(self, 'service_classes_keys'):
            for row, service_key in enumerate(self.service_classes_keys):
                item = self.service_table.item(row, 0)
                if item:
                    item.setText(tr(service_key))

    
=======
        # ===== PESTAÑA MAPA DE SALUD ONUs =====
        try:
            if health_map:
                onu_ids = list(health_map.keys())
                self.health_table.setRowCount(len(onu_ids))
                self.component_table.setRowCount(len(onu_ids))

                for row, onu_id in enumerate(onu_ids):
                    entry = health_map.get(onu_id, {})

                    # Health table columns: ONU ID, Estado, Score Salud, Latencia, Jitter, Pérdidas, Recomendaciones
                    onu_item = QTableWidgetItem(str(onu_id))
                    onu_item.setTextAlignment(Qt.AlignCenter)
                    self.health_table.setItem(row, 0, onu_item)

                    status_text = f"{entry.get('emoji', '')} {entry.get('status', '')}"
                    status_item = QTableWidgetItem(status_text)
                    status_item.setTextAlignment(Qt.AlignCenter)
                    self.health_table.setItem(row, 1, status_item)

                    score_item = QTableWidgetItem(f"{entry.get('score', 0):.1f}")
                    score_item.setTextAlignment(Qt.AlignCenter)
                    # Color background según score
                    score_val = entry.get('score', 0)
                    if score_val >= 80:
                        score_item.setBackground(QColor('#4CAF50'))
                    elif score_val >= 60:
                        score_item.setBackground(QColor('#FFC107'))
                    elif score_val >= 40:
                        score_item.setBackground(QColor('#FF9800'))
                    else:
                        score_item.setBackground(QColor('#F44336'))
                    self.health_table.setItem(row, 2, score_item)

                    metrics = entry.get('metrics', {})
                    latency_item = QTableWidgetItem(f"{metrics.get('latency_ms', 0):.3f} ms")
                    latency_item.setTextAlignment(Qt.AlignCenter)
                    self.health_table.setItem(row, 3, latency_item)

                    jitter_item = QTableWidgetItem(f"{metrics.get('jitter_ms', 0):.3f} ms")
                    jitter_item.setTextAlignment(Qt.AlignCenter)
                    self.health_table.setItem(row, 4, jitter_item)

                    loss_item = QTableWidgetItem(f"{metrics.get('packet_loss_pct', 0):.2f}%")
                    loss_item.setTextAlignment(Qt.AlignCenter)
                    self.health_table.setItem(row, 5, loss_item)

                    recs = entry.get('recommendations', [])
                    recs_text = ", ".join(recs)
                    rec_item = QTableWidgetItem(recs_text)
                    rec_item.setTextAlignment(Qt.AlignLeft | Qt.AlignVCenter)
                    self.health_table.setItem(row, 6, rec_item)

                    # Component breakdown table
                    comp = entry.get('component_scores', {})
                    comp_onu_item = QTableWidgetItem(str(onu_id))
                    comp_onu_item.setTextAlignment(Qt.AlignCenter)
                    self.component_table.setItem(row, 0, comp_onu_item)

                    lat_score_item = QTableWidgetItem(f"{comp.get('latency', 0):.1f}")
                    lat_score_item.setTextAlignment(Qt.AlignCenter)
                    self.component_table.setItem(row, 1, lat_score_item)

                    jit_score_item = QTableWidgetItem(f"{comp.get('jitter', 0):.1f}")
                    jit_score_item.setTextAlignment(Qt.AlignCenter)
                    self.component_table.setItem(row, 2, jit_score_item)

                    loss_score_item = QTableWidgetItem(f"{comp.get('packet_loss', 0):.1f}")
                    loss_score_item.setTextAlignment(Qt.AlignCenter)
                    self.component_table.setItem(row, 3, loss_score_item)

                    cong_score_item = QTableWidgetItem(f"{comp.get('congestion', 0):.1f}")
                    cong_score_item.setTextAlignment(Qt.AlignCenter)
                    self.component_table.setItem(row, 4, cong_score_item)
        except Exception as e:
            print(f"❌ Error actualizando Mapa de Salud ONUs: {e}")
>>>>>>> 4aa00e56
    def load_latest_simulation(self):
        """Cargar datos desde el último archivo de simulación guardado"""
        try:
            from pathlib import Path
            from core.pon.sdn_metrics_processor import SDNMetricsProcessor
            import os
            
            print("🔍 Buscando archivo de simulación más reciente...")
            
            # Buscar en la carpeta simulation_results
            sim_results_path = Path.cwd() / "simulation_results"
            
            if not sim_results_path.exists():
                print("❌ No se encontró la carpeta simulation_results")
                self._show_error_message("No se encontró la carpeta 'simulation_results'.\nEjecuta una simulación primero.")
                return
            
            # Buscar archivos datos_simulacion.json y datos_simulacion.json.gz
            json_files = list(sim_results_path.rglob("datos_simulacion.json"))
            json_gz_files = list(sim_results_path.rglob("datos_simulacion.json.gz"))
            all_files = json_files + json_gz_files

            if not all_files:
                print("❌ No se encontraron archivos de simulación")
                self._show_error_message("No se encontraron archivos de simulación.\nEjecuta una simulación primero.")
                return

            # Obtener el archivo más reciente (puede ser .json o .json.gz)
            latest_file = max(all_files, key=lambda p: p.stat().st_mtime)
            
            print(f"📂 Archivo encontrado: {latest_file.parent.name}/{latest_file.name}")
            print(f"📍 Ruta completa: {latest_file}")
            
            # Crear procesador de métricas SDN
            processor = SDNMetricsProcessor()
            
            # Cargar datos de simulación
            print("⏳ Cargando datos de simulación...")
            if not processor.load_simulation_data(str(latest_file)):
                print("❌ Error: El archivo no contiene datos de simulación válidos")
                self._show_error_message("El archivo de simulación no contiene datos válidos.")
                return
            
            print("⚙️ Calculando métricas SDN desde datos reales...")
            print("   - Analizando transmission_log...")
            print("   - Calculando métricas por ONU...")
            print("   - Calculando compliance SLA...")
            print("   - Calculando métricas del controlador...")
            
            # Calcular métricas SDN
            sdn_metrics = processor.calculate_sdn_metrics()
            
            if not sdn_metrics:
                print("❌ Error calculando métricas SDN")
                self._show_error_message("No se pudieron calcular las métricas SDN.")
                return
            
            print("✅ Métricas SDN calculadas exitosamente desde datos reales")
            
            # Mostrar resumen
            global_metrics = sdn_metrics.get('global_metrics', {})
            onu_metrics = sdn_metrics.get('onu_metrics', {})
            
            print(f"   📈 Fairness Index: {global_metrics.get('fairness_index', 0):.3f}")
            print(f"   📊 ONUs detectadas: {len(onu_metrics)}")
            print(f"   🚀 Eficiencia Espectral: {global_metrics.get('spectral_efficiency', 0):.2f} bits/Hz")
            print(f"   📡 Grant Utilization: {global_metrics.get('grant_utilization', 0):.1f}%")
            print(f"   ⏱️ Latencia promedio: {global_metrics.get('avg_latency', 0):.2f} ms")
            
            # Actualizar el dashboard con los datos reales
            self.update_metrics(sdn_metrics)
            
            print("💡 ¡Dashboard actualizado con datos REALES de la simulación!")
            print(f"💾 Archivo procesado: {latest_file.parent.name}")
            
        except Exception as e:
            print(f"❌ Error cargando datos: {e}")
            import traceback
            traceback.print_exc()
            self._show_error_message(f"Error al procesar el archivo:\n{str(e)}")
    
    def _show_error_message(self, message):
        """Mostrar mensaje de error al usuario"""
        try:
            from PyQt5.QtWidgets import QMessageBox
            QMessageBox.warning(self, "Error", message)
        except:
            print(f"Error: {message}")
<|MERGE_RESOLUTION|>--- conflicted
+++ resolved
@@ -174,7 +174,7 @@
         
         # Pestaña 6: Mapa de Salud ONUs
         self.tab_health = self._create_health_map_tab()
-        self.tabs.addTab(self.tab_health, "🏥 Mapa de Salud ONUs")
+        self.tabs.addTab(self.tab_health, tr('sdn_dashboard.health.tab_title'))
         
         main_layout.addWidget(self.tabs)
     
@@ -440,146 +440,6 @@
         layout.addWidget(scroll)
         return tab
     
-<<<<<<< HEAD
-    def set_theme(self, dark_mode):
-        """Aplicar tema al dashboard y todos sus componentes"""
-        self.dark_theme = dark_mode
-        
-        if dark_mode:
-            self._apply_dark_theme()
-        else:
-            self._apply_light_theme()
-    
-    def _apply_dark_theme(self):
-        """Aplicar tema oscuro al dashboard"""
-        # Estilos para QTabWidget
-        tab_style = """
-            QTabWidget::pane {
-                border: 1px solid #555555;
-                background-color: #2b2b2b;
-            }
-            QTabBar::tab {
-                background-color: #3c3c3c;
-                color: #e0e0e0;
-                padding: 8px 16px;
-                margin-right: 2px;
-                border: 1px solid #555555;
-                border-bottom: none;
-                border-top-left-radius: 4px;
-                border-top-right-radius: 4px;
-            }
-            QTabBar::tab:selected {
-                background-color: #2b2b2b;
-                color: #ffffff;
-                border-bottom: 2px solid #4CAF50;
-            }
-            QTabBar::tab:hover {
-                background-color: #4a4a4a;
-            }
-        """
-        
-        # Estilos para tablas
-        table_style = """
-            QTableWidget {
-                background-color: #2b2b2b;
-                alternate-background-color: #353535;
-                color: #e0e0e0;
-                gridline-color: #555555;
-                border: 1px solid #555555;
-            }
-            QTableWidget::item {
-                padding: 5px;
-                color: #e0e0e0;
-            }
-            QTableWidget::item:selected {
-                background-color: #4CAF50;
-                color: #ffffff;
-            }
-            QHeaderView::section {
-                background-color: #3c3c3c;
-                color: #e0e0e0;
-                padding: 5px;
-                border: 1px solid #555555;
-                font-weight: bold;
-            }
-        """
-        
-        # Aplicar estilos a tabs
-        self.tabs.setStyleSheet(tab_style)
-        
-        # Aplicar estilos a todas las tablas
-        if hasattr(self, 'onu_table'):
-            self.onu_table.setStyleSheet(table_style)
-        if hasattr(self, 'sla_table'):
-            self.sla_table.setStyleSheet(table_style)
-        if hasattr(self, 'service_table'):
-            self.service_table.setStyleSheet(table_style)
-    
-    def _apply_light_theme(self):
-        """Aplicar tema claro al dashboard"""
-        # Estilos para QTabWidget
-        tab_style = """
-            QTabWidget::pane {
-                border: 1px solid #cccccc;
-                background-color: #ffffff;
-            }
-            QTabBar::tab {
-                background-color: #f0f0f0;
-                color: #333333;
-                padding: 8px 16px;
-                margin-right: 2px;
-                border: 1px solid #cccccc;
-                border-bottom: none;
-                border-top-left-radius: 4px;
-                border-top-right-radius: 4px;
-            }
-            QTabBar::tab:selected {
-                background-color: #ffffff;
-                color: #000000;
-                border-bottom: 2px solid #4CAF50;
-            }
-            QTabBar::tab:hover {
-                background-color: #e0e0e0;
-            }
-        """
-        
-        # Estilos para tablas
-        table_style = """
-            QTableWidget {
-                background-color: #ffffff;
-                alternate-background-color: #f5f5f5;
-                color: #333333;
-                gridline-color: #cccccc;
-                border: 1px solid #cccccc;
-            }
-            QTableWidget::item {
-                padding: 5px;
-                color: #333333;
-            }
-            QTableWidget::item:selected {
-                background-color: #4CAF50;
-                color: #ffffff;
-            }
-            QHeaderView::section {
-                background-color: #f0f0f0;
-                color: #333333;
-                padding: 5px;
-                border: 1px solid #cccccc;
-                font-weight: bold;
-            }
-        """
-        
-        # Aplicar estilos a tabs
-        self.tabs.setStyleSheet(tab_style)
-        
-        # Aplicar estilos a todas las tablas
-        if hasattr(self, 'onu_table'):
-            self.onu_table.setStyleSheet(table_style)
-        if hasattr(self, 'sla_table'):
-            self.sla_table.setStyleSheet(table_style)
-        if hasattr(self, 'service_table'):
-            self.service_table.setStyleSheet(table_style)
-=======
     def _create_health_map_tab(self):
         """Crear pestaña de mapa de salud de ONUs"""
         tab = QWidget()
@@ -592,30 +452,30 @@
         content_layout = QVBoxLayout(content)
         
         # Título de la sección
-        title_label = QLabel("🏥 Mapa de Salud de ONUs PON")
-        title_label.setFont(QFont("Arial", 14, QFont.Bold))
-        title_label.setAlignment(Qt.AlignCenter)
-        content_layout.addWidget(title_label)
+        self.health_title_label = QLabel(tr('sdn_dashboard.health.title'))
+        self.health_title_label.setFont(QFont("Arial", 14, QFont.Bold))
+        self.health_title_label.setAlignment(Qt.AlignCenter)
+        content_layout.addWidget(self.health_title_label)
         
         # Descripción
-        desc_label = QLabel("Estado de salud calculado en base a: Latencia (30%), Jitter (20%), Pérdidas (25%), Congestión (25%)")
-        desc_label.setFont(QFont("Arial", 9))
-        desc_label.setAlignment(Qt.AlignCenter)
-        desc_label.setStyleSheet("color: #666; margin-bottom: 10px;")
-        content_layout.addWidget(desc_label)
+        self.health_desc_label = QLabel(tr('sdn_dashboard.health.description'))
+        self.health_desc_label.setFont(QFont("Arial", 9))
+        self.health_desc_label.setAlignment(Qt.AlignCenter)
+        self.health_desc_label.setStyleSheet("color: #666; margin-bottom: 10px;")
+        content_layout.addWidget(self.health_desc_label)
         
         # Tabla principal de salud de ONUs
         self.health_table = QTableWidget()
         self.health_table.setObjectName("HealthTable")
         self.health_table.setColumnCount(7)
         self.health_table.setHorizontalHeaderLabels([
-            "ONU ID",
-            "Estado",
-            "Score Salud",
-            "Latencia",
-            "Jitter",
-            "Pérdidas",
-            "Recomendaciones"
+            tr('sdn_dashboard.health.table_headers.onu_id'),
+            tr('sdn_dashboard.health.table_headers.status'),
+            tr('sdn_dashboard.health.table_headers.health_score'),
+            tr('sdn_dashboard.health.table_headers.latency'),
+            tr('sdn_dashboard.health.table_headers.jitter'),
+            tr('sdn_dashboard.health.table_headers.packet_loss'),
+            tr('sdn_dashboard.health.table_headers.recommendations')
         ])
         header = self.health_table.horizontalHeader()
         header.setSectionResizeMode(0, QHeaderView.ResizeToContents)
@@ -631,21 +491,21 @@
         content_layout.addWidget(self.health_table)
         
         # Sección de desglose de scores por componente
-        breakdown_label = QLabel("📊 Desglose de Scores por Componente")
-        breakdown_label.setFont(QFont("Arial", 12, QFont.Bold))
-        breakdown_label.setStyleSheet("margin-top: 20px;")
-        content_layout.addWidget(breakdown_label)
+        self.breakdown_label = QLabel(tr('sdn_dashboard.health.breakdown_title'))
+        self.breakdown_label.setFont(QFont("Arial", 12, QFont.Bold))
+        self.breakdown_label.setStyleSheet("margin-top: 20px;")
+        content_layout.addWidget(self.breakdown_label)
         
         # Tabla de desglose de componentes
         self.component_table = QTableWidget()
         self.component_table.setObjectName("ComponentTable")
         self.component_table.setColumnCount(5)
         self.component_table.setHorizontalHeaderLabels([
-            "ONU ID",
-            "Score Latencia",
-            "Score Jitter",
-            "Score Pérdidas",
-            "Score Congestión"
+            tr('sdn_dashboard.health.table_headers.onu_id'),
+            tr('sdn_dashboard.health.table_headers.latency_score'),
+            tr('sdn_dashboard.health.table_headers.jitter_score'),
+            tr('sdn_dashboard.health.table_headers.packet_loss_score'),
+            tr('sdn_dashboard.health.table_headers.congestion_score')
         ])
         header2 = self.component_table.horizontalHeader()
         header2.setSectionResizeMode(QHeaderView.Stretch)
@@ -655,25 +515,25 @@
         content_layout.addWidget(self.component_table)
         
         # Leyenda de estados
-        legend_label = QLabel("📌 Leyenda de Estados")
-        legend_label.setFont(QFont("Arial", 12, QFont.Bold))
-        legend_label.setStyleSheet("margin-top: 20px;")
-        content_layout.addWidget(legend_label)
+        self.legend_label = QLabel(tr('sdn_dashboard.health.legend_title'))
+        self.legend_label.setFont(QFont("Arial", 12, QFont.Bold))
+        self.legend_label.setStyleSheet("margin-top: 20px;")
+        content_layout.addWidget(self.legend_label)
         
         legend_layout = QHBoxLayout()
         legend_layout.addStretch()
         
-        legends = [
-            ("🟢 Excelente", "Score ≥ 80", "#4CAF50"),
-            ("🟡 Bueno", "Score 60-79", "#FFC107"),
-            ("🟠 Regular", "Score 40-59", "#FF9800"),
-            ("🔴 Crítico", "Score < 40", "#F44336")
-        ]
-        
-        for emoji_status, range_text, color in legends:
-            legend_item = QLabel(f"{emoji_status}: {range_text}")
+        # Guardar las leyendas para retranslate
+        self.legend_items = []
+        legend_keys = ['excellent', 'good', 'regular', 'critical']
+        legend_colors = ["#4CAF50", "#FFC107", "#FF9800", "#F44336"]
+        
+        for key, color in zip(legend_keys, legend_colors):
+            label_text = f"{tr(f'sdn_dashboard.health.status_labels.{key}')}: {tr(f'sdn_dashboard.health.status_ranges.{key}')}"
+            legend_item = QLabel(label_text)
             legend_item.setStyleSheet(f"background-color: {color}; color: white; padding: 5px 10px; border-radius: 3px; font-weight: bold;")
             legend_layout.addWidget(legend_item)
+            self.legend_items.append((legend_item, key))
         
         legend_layout.addStretch()
         content_layout.addLayout(legend_layout)
@@ -683,7 +543,153 @@
         scroll.setWidget(content)
         layout.addWidget(scroll)
         return tab
->>>>>>> 4aa00e56
+    
+    def set_theme(self, dark_mode):
+        """Aplicar tema al dashboard y todos sus componentes"""
+        self.dark_theme = dark_mode
+        
+        if dark_mode:
+            self._apply_dark_theme()
+        else:
+            self._apply_light_theme()
+    
+    def _apply_dark_theme(self):
+        """Aplicar tema oscuro al dashboard"""
+        # Estilos para QTabWidget
+        tab_style = """
+            QTabWidget::pane {
+                border: 1px solid #555555;
+                background-color: #2b2b2b;
+            }
+            QTabBar::tab {
+                background-color: #3c3c3c;
+                color: #e0e0e0;
+                padding: 8px 16px;
+                margin-right: 2px;
+                border: 1px solid #555555;
+                border-bottom: none;
+                border-top-left-radius: 4px;
+                border-top-right-radius: 4px;
+            }
+            QTabBar::tab:selected {
+                background-color: #2b2b2b;
+                color: #ffffff;
+                border-bottom: 2px solid #4CAF50;
+            }
+            QTabBar::tab:hover {
+                background-color: #4a4a4a;
+            }
+        """
+        
+        # Estilos para tablas
+        table_style = """
+            QTableWidget {
+                background-color: #2b2b2b;
+                alternate-background-color: #353535;
+                color: #e0e0e0;
+                gridline-color: #555555;
+                border: 1px solid #555555;
+            }
+            QTableWidget::item {
+                padding: 5px;
+                color: #e0e0e0;
+            }
+            QTableWidget::item:selected {
+                background-color: #4CAF50;
+                color: #ffffff;
+            }
+            QHeaderView::section {
+                background-color: #3c3c3c;
+                color: #e0e0e0;
+                padding: 5px;
+                border: 1px solid #555555;
+                font-weight: bold;
+            }
+        """
+        
+        # Aplicar estilos a tabs
+        self.tabs.setStyleSheet(tab_style)
+        
+        # Aplicar estilos a todas las tablas
+        if hasattr(self, 'onu_table'):
+            self.onu_table.setStyleSheet(table_style)
+        if hasattr(self, 'sla_table'):
+            self.sla_table.setStyleSheet(table_style)
+        if hasattr(self, 'service_table'):
+            self.service_table.setStyleSheet(table_style)
+        if hasattr(self, 'health_table'):
+            self.health_table.setStyleSheet(table_style)
+        if hasattr(self, 'component_table'):
+            self.component_table.setStyleSheet(table_style)
+    
+    def _apply_light_theme(self):
+        """Aplicar tema claro al dashboard"""
+        # Estilos para QTabWidget
+        tab_style = """
+            QTabWidget::pane {
+                border: 1px solid #cccccc;
+                background-color: #ffffff;
+            }
+            QTabBar::tab {
+                background-color: #f0f0f0;
+                color: #333333;
+                padding: 8px 16px;
+                margin-right: 2px;
+                border: 1px solid #cccccc;
+                border-bottom: none;
+                border-top-left-radius: 4px;
+                border-top-right-radius: 4px;
+            }
+            QTabBar::tab:selected {
+                background-color: #ffffff;
+                color: #000000;
+                border-bottom: 2px solid #4CAF50;
+            }
+            QTabBar::tab:hover {
+                background-color: #e0e0e0;
+            }
+        """
+        
+        # Estilos para tablas
+        table_style = """
+            QTableWidget {
+                background-color: #ffffff;
+                alternate-background-color: #f5f5f5;
+                color: #333333;
+                gridline-color: #cccccc;
+                border: 1px solid #cccccc;
+            }
+            QTableWidget::item {
+                padding: 5px;
+                color: #333333;
+            }
+            QTableWidget::item:selected {
+                background-color: #4CAF50;
+                color: #ffffff;
+            }
+            QHeaderView::section {
+                background-color: #f0f0f0;
+                color: #333333;
+                padding: 5px;
+                border: 1px solid #cccccc;
+                font-weight: bold;
+            }
+        """
+        
+        # Aplicar estilos a tabs
+        self.tabs.setStyleSheet(tab_style)
+        
+        # Aplicar estilos a todas las tablas
+        if hasattr(self, 'onu_table'):
+            self.onu_table.setStyleSheet(table_style)
+        if hasattr(self, 'sla_table'):
+            self.sla_table.setStyleSheet(table_style)
+        if hasattr(self, 'service_table'):
+            self.service_table.setStyleSheet(table_style)
+        if hasattr(self, 'health_table'):
+            self.health_table.setStyleSheet(table_style)
+        if hasattr(self, 'component_table'):
+            self.component_table.setStyleSheet(table_style)
     
     def update_metrics(self, sdn_metrics: dict):
         """Actualizar todas las métricas avanzadas del dashboard"""
@@ -875,81 +881,7 @@
                 priority_item = QTableWidgetItem(priority)
                 priority_item.setTextAlignment(Qt.AlignCenter)
                 self.service_table.setItem(row, 5, priority_item)
-    
-<<<<<<< HEAD
-    def retranslate_ui(self):
-        """Actualizar todos los textos traducibles del dashboard"""
-        # Título principal
-        self.title_label.setText(tr('sdn_dashboard.title'))
-        
-        # Botón de carga
-        self.test_button.setText(tr('sdn_dashboard.load_simulation'))
-        
-        # Nombres de pestañas
-        self.tabs.setTabText(0, tr('sdn_dashboard.tabs.global'))
-        self.tabs.setTabText(1, tr('sdn_dashboard.tabs.onu_metrics'))
-        self.tabs.setTabText(2, tr('sdn_dashboard.tabs.qos_sla'))
-        self.tabs.setTabText(3, tr('sdn_dashboard.tabs.controller'))
-        self.tabs.setTabText(4, tr('sdn_dashboard.tabs.bandwidth'))
-        
-        # Tarjetas de métricas globales
-        self.reconfig_card.retranslate()
-        self.grant_util_card.retranslate()
-        self.fairness_card.retranslate()
-        self.qos_card.retranslate()
-        self.spectral_eff_card.retranslate()
-        self.total_decisions_card.retranslate()
-        
-        # Tabla ONU
-        if hasattr(self, 'onu_title_label'):
-            self.onu_title_label.setText(tr('sdn_dashboard.onu.title'))
-        self.onu_table.setHorizontalHeaderLabels([
-            tr('sdn_dashboard.onu.table_headers.onu_id'),
-            tr('sdn_dashboard.onu.table_headers.avg_bw'),
-            tr('sdn_dashboard.onu.table_headers.peak_bw'),
-            tr('sdn_dashboard.onu.table_headers.latency'),
-            tr('sdn_dashboard.onu.table_headers.jitter'),
-            tr('sdn_dashboard.onu.table_headers.packet_loss')
-        ])
-        
-        # Tabla QoS
-        if hasattr(self, 'sla_label'):
-            self.sla_label.setText(tr('sdn_dashboard.qos.title'))
-        self.sla_table.setHorizontalHeaderLabels([
-            tr('sdn_dashboard.qos.table_headers.onu_id'),
-            tr('sdn_dashboard.qos.table_headers.tcont'),
-            tr('sdn_dashboard.qos.table_headers.met'),
-            tr('sdn_dashboard.qos.table_headers.violated'),
-            tr('sdn_dashboard.qos.table_headers.compliance')
-        ])
-        
-        # Tarjetas del controlador
-        self.controller_response_card.retranslate()
-        self.decision_latency_card.retranslate()
-        self.reassignment_rate_card.retranslate()
-        self.bw_utilization_card.retranslate()
-        
-        # Tabla Bandwidth
-        if hasattr(self, 'service_label'):
-            self.service_label.setText(tr('sdn_dashboard.bandwidth.title'))
-        self.service_table.setHorizontalHeaderLabels([
-            tr('sdn_dashboard.bandwidth.table_headers.service_class'),
-            tr('sdn_dashboard.bandwidth.table_headers.assigned_bw'),
-            tr('sdn_dashboard.bandwidth.table_headers.total_percent'),
-            tr('sdn_dashboard.bandwidth.table_headers.packets'),
-            tr('sdn_dashboard.bandwidth.table_headers.avg_latency'),
-            tr('sdn_dashboard.bandwidth.table_headers.priority')
-        ])
-        
-        # Actualizar clases de servicio en la tabla
-        if hasattr(self, 'service_classes_keys'):
-            for row, service_key in enumerate(self.service_classes_keys):
-                item = self.service_table.item(row, 0)
-                if item:
-                    item.setText(tr(service_key))
-
-    
-=======
+        
         # ===== PESTAÑA MAPA DE SALUD ONUs =====
         try:
             if health_map:
@@ -1026,7 +958,117 @@
                     self.component_table.setItem(row, 4, cong_score_item)
         except Exception as e:
             print(f"❌ Error actualizando Mapa de Salud ONUs: {e}")
->>>>>>> 4aa00e56
+    
+    def retranslate_ui(self):
+        """Actualizar todos los textos traducibles del dashboard"""
+        # Título principal
+        self.title_label.setText(tr('sdn_dashboard.title'))
+        
+        # Botón de carga
+        self.test_button.setText(tr('sdn_dashboard.load_simulation'))
+        
+        # Nombres de pestañas
+        self.tabs.setTabText(0, tr('sdn_dashboard.tabs.global'))
+        self.tabs.setTabText(1, tr('sdn_dashboard.tabs.onu_metrics'))
+        self.tabs.setTabText(2, tr('sdn_dashboard.tabs.qos_sla'))
+        self.tabs.setTabText(3, tr('sdn_dashboard.tabs.controller'))
+        self.tabs.setTabText(4, tr('sdn_dashboard.tabs.bandwidth'))
+        
+        # Tarjetas de métricas globales
+        self.reconfig_card.retranslate()
+        self.grant_util_card.retranslate()
+        self.fairness_card.retranslate()
+        self.qos_card.retranslate()
+        self.spectral_eff_card.retranslate()
+        self.total_decisions_card.retranslate()
+        
+        # Tabla ONU
+        if hasattr(self, 'onu_title_label'):
+            self.onu_title_label.setText(tr('sdn_dashboard.onu.title'))
+        self.onu_table.setHorizontalHeaderLabels([
+            tr('sdn_dashboard.onu.table_headers.onu_id'),
+            tr('sdn_dashboard.onu.table_headers.avg_bw'),
+            tr('sdn_dashboard.onu.table_headers.peak_bw'),
+            tr('sdn_dashboard.onu.table_headers.latency'),
+            tr('sdn_dashboard.onu.table_headers.jitter'),
+            tr('sdn_dashboard.onu.table_headers.packet_loss')
+        ])
+        
+        # Tabla QoS
+        if hasattr(self, 'sla_label'):
+            self.sla_label.setText(tr('sdn_dashboard.qos.title'))
+        self.sla_table.setHorizontalHeaderLabels([
+            tr('sdn_dashboard.qos.table_headers.onu_id'),
+            tr('sdn_dashboard.qos.table_headers.tcont'),
+            tr('sdn_dashboard.qos.table_headers.met'),
+            tr('sdn_dashboard.qos.table_headers.violated'),
+            tr('sdn_dashboard.qos.table_headers.compliance')
+        ])
+        
+        # Tarjetas del controlador
+        self.controller_response_card.retranslate()
+        self.decision_latency_card.retranslate()
+        self.reassignment_rate_card.retranslate()
+        self.bw_utilization_card.retranslate()
+        
+        # Tabla Bandwidth
+        if hasattr(self, 'service_label'):
+            self.service_label.setText(tr('sdn_dashboard.bandwidth.title'))
+        self.service_table.setHorizontalHeaderLabels([
+            tr('sdn_dashboard.bandwidth.table_headers.service_class'),
+            tr('sdn_dashboard.bandwidth.table_headers.assigned_bw'),
+            tr('sdn_dashboard.bandwidth.table_headers.total_percent'),
+            tr('sdn_dashboard.bandwidth.table_headers.packets'),
+            tr('sdn_dashboard.bandwidth.table_headers.avg_latency'),
+            tr('sdn_dashboard.bandwidth.table_headers.priority')
+        ])
+        
+        # Actualizar clases de servicio en la tabla
+        if hasattr(self, 'service_classes_keys'):
+            for row, service_key in enumerate(self.service_classes_keys):
+                item = self.service_table.item(row, 0)
+                if item:
+                    item.setText(tr(service_key))
+        
+        # Pestaña de Salud
+        self.tabs.setTabText(5, tr('sdn_dashboard.health.tab_title'))
+        
+        if hasattr(self, 'health_title_label'):
+            self.health_title_label.setText(tr('sdn_dashboard.health.title'))
+        if hasattr(self, 'health_desc_label'):
+            self.health_desc_label.setText(tr('sdn_dashboard.health.description'))
+        if hasattr(self, 'breakdown_label'):
+            self.breakdown_label.setText(tr('sdn_dashboard.health.breakdown_title'))
+        if hasattr(self, 'legend_label'):
+            self.legend_label.setText(tr('sdn_dashboard.health.legend_title'))
+        
+        # Tablas de salud
+        if hasattr(self, 'health_table'):
+            self.health_table.setHorizontalHeaderLabels([
+                tr('sdn_dashboard.health.table_headers.onu_id'),
+                tr('sdn_dashboard.health.table_headers.status'),
+                tr('sdn_dashboard.health.table_headers.health_score'),
+                tr('sdn_dashboard.health.table_headers.latency'),
+                tr('sdn_dashboard.health.table_headers.jitter'),
+                tr('sdn_dashboard.health.table_headers.packet_loss'),
+                tr('sdn_dashboard.health.table_headers.recommendations')
+            ])
+        
+        if hasattr(self, 'component_table'):
+            self.component_table.setHorizontalHeaderLabels([
+                tr('sdn_dashboard.health.table_headers.onu_id'),
+                tr('sdn_dashboard.health.table_headers.latency_score'),
+                tr('sdn_dashboard.health.table_headers.jitter_score'),
+                tr('sdn_dashboard.health.table_headers.packet_loss_score'),
+                tr('sdn_dashboard.health.table_headers.congestion_score')
+            ])
+        
+        # Actualizar leyendas
+        if hasattr(self, 'legend_items'):
+            for legend_item, key in self.legend_items:
+                label_text = f"{tr(f'sdn_dashboard.health.status_labels.{key}')}: {tr(f'sdn_dashboard.health.status_ranges.{key}')}"
+                legend_item.setText(label_text)
+    
     def load_latest_simulation(self):
         """Cargar datos desde el último archivo de simulación guardado"""
         try:
