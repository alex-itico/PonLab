"""
PON Adapter - Adaptador unificado para simulación PON
Combina todas las funcionalidades de simulación en una interfaz limpia
"""

from typing import Dict, Any

# Importar clases core de PON
try:
    from ..simulation.pon_orchestrator import PONOrchestrator
    from ..algorithms.pon_dba import (
        FCFSDBAAlgorithm,
        PriorityDBAAlgorithm,
        RLDBAAlgorithm
    )
    from ..smart_rl_dba import SmartRLDBAAlgorithm
    from ..simulation.pon_simulator import PONSimulator, EventEvaluator
    from ..utilities.pon_traffic import get_available_scenarios, print_scenario_info
    PON_CORE_AVAILABLE = True
    print("OK PON Core cargado exitosamente")
except ImportError as e:
    print(f"ERROR cargando PON Core: {e}")
    PON_CORE_AVAILABLE = False
    PONOrchestrator = None
    PONSimulator = None
    EventEvaluator = None
    SmartRLDBAAlgorithm = None
    FCFSDBAAlgorithm = None
    PriorityDBAAlgorithm = None
    RLDBAAlgorithm = None
    get_available_scenarios = lambda: []
    print_scenario_info = lambda x: None

# RL Model Bridge no disponible - eliminado para independencia
RL_MODEL_BRIDGE_AVAILABLE = False


class PONAdapter:
    """Adaptador unificado para simulación PON"""
    
    def __init__(self):
        # Core components
        self.orchestrator = None
        self.simulator = None
        
        # State management
        self.is_available = PON_CORE_AVAILABLE
        self.current_algorithm = "FCFS"
        self.use_sdn = False
        
        # Configuration
        self.config = {
            'traffic_scenario': 'residential_medium',
            'channel_capacity_mbps': 1024.0,
            'simulation_mode': 'hybrid'
        }
        self.detailed_logging = False  # Inicialización del logging detallado
        
    def get_olt(self):
        """Obtener el OLT actual de la simulación"""
        if self.simulator and hasattr(self.simulator, 'olt'):
            return self.simulator.olt
        return None
        
    def get_sdn_metrics(self):
        """Obtener métricas SDN en formato para el dashboard"""
        olt = self.get_olt()
        if not olt:
            self._log_event("DEBUG", "get_sdn_metrics: No hay OLT disponible")
            return None
        
        if not hasattr(olt, 'sdn_metrics'):
            self._log_event("DEBUG", "get_sdn_metrics: OLT no tiene sdn_metrics")
            return None
            
        if not hasattr(olt, 'sdn_controller_metrics'):
            self._log_event("DEBUG", "get_sdn_metrics: OLT no tiene sdn_controller_metrics")
            return None
            
        self._log_event("DEBUG", f"get_sdn_metrics: OLT encontrado, tipo: {type(olt)}")
            
        # Calcular métricas globales
        try:
            global_metrics = {
                'total_reconfigurations': olt.sdn_controller_metrics['reconfigurations'],
                'grant_utilization': (olt.sdn_controller_metrics['utilized_grants'] / 
                                    max(1, olt.sdn_controller_metrics['total_grants'])) * 100,
                'current_fairness': olt.sdn_controller_metrics['fairness_history'][-1] if olt.sdn_controller_metrics['fairness_history'] else 0,
                'qos_violations': olt.sdn_controller_metrics['qos_violations']
            }
            self._log_event("DEBUG", f"get_sdn_metrics: Métricas globales calculadas: {global_metrics}")
        except Exception as e:
            self._log_event("ERROR", f"get_sdn_metrics: Error calculando métricas globales: {str(e)}")
            return None
            
        # Procesar métricas por ONU
        onu_metrics = {}
        try:
            for onu_id, metrics in olt.sdn_metrics.items():
                onu_metrics[onu_id] = {
                    'avg_latency': sum(metrics['latency']) / max(1, len(metrics['latency'])),
                    'packet_loss_rate': (metrics['losses'] / max(1, metrics['grants_allocated'])) * 100,
                    'avg_throughput': sum(metrics['throughput']) / max(1, len(metrics['throughput']))
                }
            self._log_event("DEBUG", f"get_sdn_metrics: Métricas calculadas para {len(onu_metrics)} ONUs")
        except Exception as e:
            self._log_event("ERROR", f"get_sdn_metrics: Error calculando métricas de ONUs: {str(e)}")
            return None
            
        return {
            'global_metrics': global_metrics,
            'onu_metrics': onu_metrics
        }
        
    def set_detailed_logging(self, enabled: bool):
        """Activar o desactivar el logging detallado"""
        self.detailed_logging = enabled
        self.simulation_mode = "events"  # "cycles" o "events"
        self.detailed_logging = True
        self.log_callback = None

        # Smart RL DBA management
        self.smart_rl_algorithm = None
        self.loaded_model_path = None
        
        # Results storage
        self.last_simulation_results = None
        
        
        # Default configuration
        self.config = {
            'num_onus': 4,
            'traffic_scenario': 'residential_medium',
            'episode_duration': 10.0,
            'simulation_timestep': 0.1,
            'channel_capacity_mbps': 1024.0
        }
        
    # ===== CORE METHODS =====
    
    def is_pon_available(self):
        """Verificar si el core PON está disponible"""
        return self.is_available
    
    def set_log_callback(self, callback):
        """Establecer callback para logs detallados"""
        self.log_callback = callback
        # Propagar a simuladores activos
        if self.orchestrator and hasattr(self.orchestrator, 'set_log_callback'):
            self.orchestrator.set_log_callback(callback)
        
    def set_detailed_logging(self, enabled):
        """Habilitar/deshabilitar logging detallado"""
        self.detailed_logging = enabled
    
    def _log_event(self, category, message):
        """Enviar evento al log callback si está disponible"""
        if self.log_callback and self.detailed_logging:
            formatted_message = f"[{category}] {message}"
            self.log_callback(formatted_message)
    
    # ===== INITIALIZATION METHODS =====
    
    def initialize_from_topology(self, device_manager):
        """Inicializar simulación basándose en la topología del canvas"""
        if not self.is_available:
            return False, "PON Core no está disponible"
            
        if not device_manager:
            return False, "Device manager no disponible"
            
        # Validar topología
        olts = device_manager.get_devices_by_type("OLT")
        onus = device_manager.get_devices_by_type("ONU")
        
        if not olts:
            return False, "No se encontró OLT en la topología"
        if len(olts) > 1:
            return False, "Solo se soporta un OLT por simulación"
        if not onus:
            return False, "No se encontraron ONUs en la topología"
            
        num_onus = len(onus)
        
        # Inicializar según modo de simulación
        return self._initialize_simulator_from_topology(num_onus)
    
    def initialize_simulation(self, num_onus=None):
        """Inicializar simulación con número específico de ONUs"""
        if not self.is_available:
            return False, "PON Core no está disponible"
            
        if num_onus is None:
            num_onus = self.config['num_onus']
        
        # Inicializar simulador unificado
        return self._initialize_simulator(num_onus)
    
    def _initialize_simulator_from_topology(self, num_onus):
        """Inicializar simulador desde topología"""
        try:
            if not all([PONOrchestrator, PONSimulator, EventEvaluator]):
                return False, "Clases de simulación no disponibles"
            
            dba_algorithm = self._get_dba_algorithm()
            
            # Crear simulador unificado
            self.simulator = PONSimulator(simulation_mode=self.simulation_mode)
            
            if self.simulation_mode == "events":
                self.simulator.setup_event_simulation(
                    num_onus=num_onus,
                    traffic_scenario=self.config['traffic_scenario'],
                    dba_algorithm=dba_algorithm,
                    channel_capacity_mbps=self.config['channel_capacity_mbps']
                )
            elif self.simulation_mode == "cycles":
                # Configurar simulación por ciclos (requiere orquestador)
                self._initialize_orchestrator(num_onus)
                if self.orchestrator:
                    self.simulator.setup_cycle_simulation(self.orchestrator.olt)
            
            self._log_event("INIT", f"Simulador inicializado con {num_onus} ONUs desde topología (modo: {self.simulation_mode})")
            return True, f"Simulador inicializado con {num_onus} ONUs (modo: {self.simulation_mode})"
            
        except Exception as e:
            error_msg = f"Error inicializando simulador: {str(e)}"
            self._log_event("ERROR", error_msg)
            return False, error_msg
    
    def _initialize_orchestrator(self, num_onus):
        """Inicializar orquestador para simulación por ciclos"""
        try:
            if not PONOrchestrator:
                return False, "PONOrchestrator no disponible"
            
            self.orchestrator = PONOrchestrator(
                num_onus=num_onus,
                traffic_scenario=self.config['traffic_scenario'],
                episode_duration=self.config['episode_duration'],
                simulation_timestep=self.config['simulation_timestep']
            )
            
            self.set_dba_algorithm(self.current_algorithm)
            
            if self.log_callback:
                self.orchestrator.set_log_callback(self.log_callback)
            
            self._log_event("INIT", f"Orquestador inicializado con {num_onus} ONUs")
            return True
            
        except Exception as e:
            error_msg = f"Error inicializando orquestador: {str(e)}"
            self._log_event("ERROR", error_msg)
            return False
    
    def _initialize_simulator(self, num_onus):
        """Inicializar simulador unificado"""
        try:
            if not PONSimulator:
                return False, "PONSimulator no disponible"
                
            dba_algorithm = self._get_dba_algorithm()
            
            # Crear simulador unificado
            self.simulator = PONSimulator(simulation_mode=self.simulation_mode)
            
            if self.simulation_mode == "events":
                self.simulator.setup_event_simulation(
                    num_onus=num_onus,
                    traffic_scenario=self.config['traffic_scenario'],
                    dba_algorithm=dba_algorithm,
                    channel_capacity_mbps=self.config['channel_capacity_mbps']
                )
            elif self.simulation_mode == "cycles":
                # Configurar simulación por ciclos (requiere orquestador)
                self._initialize_orchestrator(num_onus)
                if self.orchestrator:
                    self.simulator.setup_cycle_simulation(self.orchestrator.olt)
            
            self._log_event("INIT", f"Simulador inicializado con {num_onus} ONUs (modo: {self.simulation_mode})")
            return True, f"Simulador inicializado exitosamente (modo: {self.simulation_mode})"
            
        except Exception as e:
            error_msg = f"Error inicializando simulador: {str(e)}"
            self._log_event("ERROR", error_msg)
            return False, error_msg
    
    
    # ===== SIMULATION CONTROL =====
    
    def set_simulation_mode(self, mode: str):
        """Seleccionar modo de simulación"""
        if mode in ["cycles", "events"]:
            self.simulation_mode = mode
            self._log_event("CONFIG", f"Modo de simulación cambiado a: {mode}")
        else:
            raise ValueError(f"Modo no soportado: {mode}")
    
    def run_simulation(self, duration_seconds=None, timesteps=None, callback=None):
        """Ejecutar simulación (detecta automáticamente el tipo)"""
        if not self.simulator:
            return False, "No hay simulador inicializado"
        
        try:
            if self.simulation_mode == "events":
                return self.run_event_simulation(duration_seconds or 10.0, callback)
            elif self.simulation_mode == "cycles":
                return self.run_cycle_simulation(timesteps or 1000, callback)
            else:
                return False, f"Modo de simulación no soportado: {self.simulation_mode}"
        except Exception as e:
            error_msg = f"Error ejecutando simulación: {str(e)}"
            self._log_event("ERROR", error_msg)
            return False, error_msg
    
    def run_event_simulation(self, duration_seconds=10.0, callback=None):
        """Ejecutar simulación por eventos por tiempo"""
        if not self.simulator or self.simulation_mode != "events":
            success, msg = self._initialize_simulator(self.config['num_onus'])
            if not success:
                return False, msg
        
        try:
            self._log_event("START", f"Iniciando simulación por eventos por {duration_seconds}s")
            
            # Crear callback wrapper si se proporciona
            event_callback = None
            if callback:
                def event_callback(event, sim_time):
                    callback("update", {
                        'sim_time': sim_time,
                        'event_type': event.event_type.value,
                        'onu_id': event.onu_id,
                        'data': event.data
                    })
            
            # Ejecutar simulación
            success, results = self.simulator.run_event_simulation(duration_seconds, event_callback)
            
            if success:
                # Almacenar resultados
                self.last_simulation_results = results
                
                # Forzar actualización final de métricas SDN
                if self.use_sdn:
                    try:
                        olt = self.get_olt()
                        if olt:
                            self._log_event("DEBUG", "Forzando actualización final de métricas SDN")
                            # Asegurarse de que el OLT calcule las métricas finales
                            if hasattr(olt, '_update_sdn_metrics'):
                                self._log_event("DEBUG", "Actualizando métricas finales del OLT_SDN")
                                olt._update_sdn_metrics(None, True)  # Forzar actualización final
                    except Exception as e:
                        self._log_event("ERROR", f"Error actualizando métricas SDN finales: {str(e)}")
                
                # Callback final
                if callback:
                    callback("end", results)
                
                self._log_event("END", "Simulación por eventos completada exitosamente")
                return True, results
            else:
                return False, "Simulación por eventos falló"
            
        except Exception as e:
            error_msg = f"Error en simulación por eventos: {str(e)}"
            self._log_event("ERROR", error_msg)
            return False, error_msg
    
    def run_cycle_simulation(self, timesteps=1000, callback=None):
        """Ejecutar simulación por ciclos DBA por pasos"""
        if not self.simulator or self.simulation_mode != "cycles":
            return False, "Simulador por ciclos no inicializado"
            
        try:
            self._log_event("START", f"Iniciando simulación por ciclos: {timesteps} pasos")
            
            # Crear callback wrapper si se proporciona
            event_evaluator = None
            if callback:
                class CallbackEvaluator(EventEvaluator):
                    def __init__(self, cb):
                        self.callback = cb
                    
                    def on_init(self):
                        self.callback("init", {})
                    
                    def on_cycle_start(self, cycle_number: int, cycle_time: float):
                        self.callback("update", {
                            'steps': cycle_number,
                            'time': cycle_time,
                            'status': 'cycle_start'
                        })
                    
                    def on_cycle_end(self, dba_result):
                        self.callback("update", {
                            'steps': dba_result.cycle_number if hasattr(dba_result, 'cycle_number') else 0,
                            'time': dba_result.cycle_start_time if hasattr(dba_result, 'cycle_start_time') else 0,
                            'total_requests_processed': getattr(dba_result, 'total_requests_processed', 0),
                            'total_bandwidth_used': getattr(dba_result, 'total_bandwidth_used', 0),
                            'status': 'cycle_end'
                        })
                    
                    def on_simulation_end(self, attributes):
                        self.callback("end", attributes)
                
                event_evaluator = CallbackEvaluator(callback)
            
            # Ejecutar simulación
            success = self.simulator.run_cycle_simulation(timesteps, event_evaluator)
            
            if success:
                self._log_event("END", "Simulación por ciclos completada")
                return True, "Simulación completada exitosamente"
            else:
                return False, "Simulación por ciclos falló"
            
        except Exception as e:
            error_msg = f"Error en simulación por ciclos: {str(e)}"
            self._log_event("ERROR", error_msg)
            return False, error_msg
    
    # ===== DBA ALGORITHM MANAGEMENT =====
    
    def set_dba_algorithm(self, algorithm_name):
        """Configurar algoritmo DBA"""
        try:
            # Actualizar estado SDN
            self.use_sdn = algorithm_name == "SDN"
            self.current_algorithm = algorithm_name
            self._log_event("DEBUG", f"Configurando algoritmo: {algorithm_name} (SDN: {self.use_sdn})")
            
            # Para simulador unificado
            if self.simulator and self.simulation_mode == "events":
                dba_algorithm = self._get_dba_algorithm_by_name(algorithm_name)
                # Reconfigurar simulación si es necesario
                # El algoritmo se aplicará en la próxima inicialización
            
            # Para simulación por ciclos
            if self.orchestrator:
                dba_algorithm = self._get_dba_algorithm_by_name(algorithm_name)
                self.orchestrator.set_dba_algorithm(dba_algorithm)
            
            self.current_algorithm = algorithm_name
            self._log_event("CONFIG", f"Algoritmo DBA configurado: {algorithm_name}")
            return True, f"Algoritmo cambiado a {algorithm_name}"
            
        except Exception as e:
            error_msg = f"Error configurando algoritmo DBA: {str(e)}"
            self._log_event("ERROR", error_msg)
            return False, error_msg
    
    
    def set_event_dba_algorithm(self, algorithm_name):
        """Cambiar algoritmo DBA específicamente para simulación por eventos (compatibilidad)"""
        return self.set_dba_algorithm(algorithm_name)
    
    def set_hybrid_dba_algorithm(self, algorithm_name):
        """Cambiar algoritmo DBA (método de compatibilidad - usa set_dba_algorithm)"""
        return self.set_dba_algorithm(algorithm_name)
    
    def _get_dba_algorithm(self):
        """Obtener algoritmo DBA actual"""
        return self._get_dba_algorithm_by_name(self.current_algorithm)
    
    def _get_dba_algorithm_by_name(self, algorithm_name):
        """Obtener instancia de algoritmo DBA por nombre"""
        if not PON_CORE_AVAILABLE:
            raise ValueError("PON Core no está disponible")
            
        # Manejar Smart RL DBA
        if algorithm_name == "Smart-RL":
            if self.smart_rl_algorithm:
                return self.smart_rl_algorithm
            else:
                raise ValueError("No hay modelo RL cargado. Use 'load_rl_model()' primero.")

        algorithms = {
            "FCFS": FCFSDBAAlgorithm,
            "Priority": PriorityDBAAlgorithm,
            "RL-DBA": RLDBAAlgorithm,
            "SDN": FCFSDBAAlgorithm  # Usar FCFS como base para SDN
        }

        if algorithm_name not in algorithms:
            raise ValueError(f"Algoritmo desconocido: {algorithm_name}")
<<<<<<< HEAD

        algorithm_class = algorithms[algorithm_name]
        if algorithm_class is None:
            raise ValueError(f"Algoritmo {algorithm_name} no está disponible")

        return algorithm_class()
=======
            
        algorithm = algorithms[algorithm_name]()
        
        if algorithm_name == "SDN":
            self._log_event("DEBUG", "Usando algoritmo SDN con base FCFS")
            self.use_sdn = True
        else:
            self.use_sdn = False
            
        return algorithm
>>>>>>> 93c23c9e
    
    def get_available_algorithms(self):
        """Obtener lista de algoritmos DBA disponibles"""
        algorithms = ["FCFS", "Priority", "RL-DBA"]

        # Agregar Smart RL DBA si hay modelo cargado
        if self.smart_rl_algorithm:
            algorithms.append("Smart-RL")

        return algorithms
    
    # ===== TRAFFIC SCENARIOS =====
    
    def get_available_traffic_scenarios(self):
        """Obtener escenarios de tráfico disponibles"""
        return get_available_scenarios()
    
    def print_traffic_scenario_info(self, scenario_name):
        """Imprimir información de escenario de tráfico"""
        print_scenario_info(scenario_name)
    
    # ===== STATE AND RESULTS =====
    
    def get_current_state(self):
        """Obtener estado actual de la simulación"""
        if self.simulator:
            return self.simulator.get_current_state()
        elif self.orchestrator:
            try:
                state = self.orchestrator.get_state()
                return {
                    'buffer_levels': state.get('buffer_levels', []),
                    'sim_time': state.get('sim_time', 0.0),
                    'step': state.get('step', 0),
                    'algorithm': self.current_algorithm,
                    'total_transmitted': state.get('total_transmitted', 0),
                    'total_requests': state.get('total_requests', 0)
                }
            except Exception as e:
                self._log_event("ERROR", f"Error obteniendo estado: {e}")
                return {}
        else:
            return {}
    
    def get_simulation_summary(self):
        """Obtener resumen completo de la simulación"""
        # Simulador unificado
        if self.simulator:
            if hasattr(self, 'last_simulation_results') and self.last_simulation_results:
                return self.last_simulation_results
            
            # Obtener resumen del simulador
            try:
                return self.simulator.get_simulation_summary()
            except Exception as e:
                self._log_event("ERROR", f"Error obteniendo resumen del simulador: {e}")
                # Fallback al estado actual
                current_state = self.simulator.get_current_state()
                return {
                    'simulation_summary': {
                        'simulation_stats': {
                            'simulation_time': current_state.get('sim_time', 0),
                            'total_requests': current_state.get('total_requests', 0),
                            'successful_requests': current_state.get('total_requests', 0),
                            'total_steps': current_state.get('events_processed', 0)
                        },
                        'performance_metrics': {
                            'total_transmitted': current_state.get('total_transmitted', 0),
                            'network_utilization': 0
                        },
                        'episode_metrics': {
                            'delays': [],
                            'throughputs': [], 
                            'buffer_levels_history': [],
                            'total_transmitted': current_state.get('total_transmitted', 0),
                            'total_requests': current_state.get('total_requests', 0)
                        }
                    },
                    'mode': self.simulation_mode
                }
        
        # No hay simulador
        else:
            return {}
    
    def get_orchestrator_stats(self):
        """Obtener estadísticas del orquestador"""
        if self.orchestrator:
            try:
                return self.orchestrator.get_orchestrator_stats()
            except Exception as e:
                self._log_event("ERROR", f"Error obteniendo estadísticas: {e}")
                return {}
        else:
            return {}
    
    def get_simulation_mode(self) -> str:
        """Obtener modo de simulación actual"""
        if self.simulator:
            return self.simulation_mode
        else:
            return "none"
    
    # ===== LEGACY COMPATIBILITY =====
    
    def initialize_orchestrator_from_topology(self, device_manager):
        """Método de compatibilidad (usa initialize_from_topology)"""
        return self.initialize_from_topology(device_manager)
    
    def initialize_orchestrator(self, num_onus=4):
        """Método de compatibilidad (usa initialize_simulation)"""
        success, msg = self.initialize_simulation(num_onus)
        return success  # Solo retorna bool para compatibilidad
    
    def run_netsim_simulation(self, timesteps=1000, callback=None):
        """Método de compatibilidad para simulación por ciclos"""
        success, result = self.run_cycle_simulation(timesteps, callback)
        return success  # Solo retorna bool para compatibilidad
    
    def initialize_event_simulator(self, num_onus=4, traffic_scenario='residential_medium', 
                                   channel_capacity_mbps=1024.0):
        """Método de compatibilidad para simulación por eventos"""
        # Actualizar config temporalmente
        old_scenario = self.config['traffic_scenario']
        old_capacity = self.config['channel_capacity_mbps']
        old_mode = self.simulation_mode
        
        self.config['traffic_scenario'] = traffic_scenario
        self.config['channel_capacity_mbps'] = channel_capacity_mbps
        self.simulation_mode = "events"
        
        result = self._initialize_simulator(num_onus)
        
        # Restaurar config
        self.config['traffic_scenario'] = old_scenario
        self.config['channel_capacity_mbps'] = old_capacity
        self.simulation_mode = old_mode
        
        return result
    
    # Métodos de compatibilidad para nombres antiguos
    def initialize_hybrid_simulator(self, num_onus=4, traffic_scenario='residential_medium', 
                                   channel_capacity_mbps=1024.0):
        """Método de compatibilidad (usa initialize_event_simulator)"""
        return self.initialize_event_simulator(num_onus, traffic_scenario, channel_capacity_mbps)
    
    def run_hybrid_simulation(self, duration_seconds=10.0, callback=None):
        """Método de compatibilidad (usa run_event_simulation)"""
        return self.run_event_simulation(duration_seconds, callback)
    
    def run_classic_simulation(self, timesteps=1000, callback=None):
        """Método de compatibilidad (usa run_cycle_simulation)"""
        return self.run_cycle_simulation(timesteps, callback)
    
    def set_use_hybrid_architecture(self, use_events: bool):
        """Método de compatibilidad (usa set_simulation_mode)"""
        mode = "events" if use_events else "cycles"
        self.set_simulation_mode(mode)
    
    
    # ===== SMART RL MODEL MANAGEMENT =====

    def load_rl_model(self, model_path: str, env_params: Dict[str, Any] = None):
        """
        Cargar modelo RL entrenado para usar con Smart-RL DBA

        Args:
            model_path: Ruta al archivo del modelo (.zip)
            env_params: Parámetros del entorno (opcional)

        Returns:
            tuple: (success, message)
        """
        try:
            if not SmartRLDBAAlgorithm:
                return False, "SmartRLDBAAlgorithm no está disponible"
                
            # Configurar parámetros del entorno
            if env_params is None:
                env_params = {
                    'num_onus': self.config.get('num_onus', 4),
                    'traffic_scenario': self.config.get('traffic_scenario', 'residential_medium'),
                    'episode_duration': self.config.get('episode_duration', 1.0),
                    'simulation_timestep': self.config.get('simulation_timestep', 0.0005)
                }

            # Crear Smart RL DBA Algorithm
            self.smart_rl_algorithm = SmartRLDBAAlgorithm(model_path)
            self.smart_rl_algorithm.set_environment_params(env_params)

            # Verificar que se cargó correctamente
            if self.smart_rl_algorithm.agent is None:
                self.smart_rl_algorithm = None
                return False, f"Error cargando modelo: {model_path}"

            self.loaded_model_path = model_path
            self._log_event("RL_MODEL", f"Modelo RL cargado: {model_path}")

            return True, f"Modelo RL cargado exitosamente: {model_path}"

        except Exception as e:
            error_msg = f"Error cargando modelo RL: {str(e)}"
            self._log_event("ERROR", error_msg)
            self.smart_rl_algorithm = None
            self.loaded_model_path = None
            return False, error_msg

    def unload_rl_model(self):
        """Descargar modelo RL actual"""
        if self.smart_rl_algorithm:
            self.smart_rl_algorithm.cleanup()
            self.smart_rl_algorithm = None
            self.loaded_model_path = None
            self._log_event("RL_MODEL", "Modelo RL descargado")
            return True, "Modelo RL descargado exitosamente"
        else:
            return False, "No hay modelo RL cargado"

    def get_rl_model_info(self):
        """Obtener información del modelo RL actual"""
        if self.smart_rl_algorithm:
            return self.smart_rl_algorithm.get_statistics()
        else:
            return None

    def is_smart_rl_available(self):
        """Verificar si Smart RL DBA está disponible"""
        return self.smart_rl_algorithm is not None

    # ===== CLEANUP =====
    
    def cleanup(self):
        """Limpiar todos los recursos"""
        if self.simulator:
            try:
                self.simulator.reset_simulation()
            except:
                pass
            self.simulator = None
        
        if self.orchestrator:
            self.orchestrator = None
        
        # Limpiar Smart RL DBA
        if self.smart_rl_algorithm:
            self.smart_rl_algorithm.cleanup()
            self.smart_rl_algorithm = None

        self.log_callback = None
        self.last_simulation_results = None
        
        self._log_event("CLEANUP", "Adaptador PON limpiado completamente")<|MERGE_RESOLUTION|>--- conflicted
+++ resolved
@@ -50,11 +50,25 @@
         
         # Configuration
         self.config = {
+            'num_onus': 4,
             'traffic_scenario': 'residential_medium',
+            'episode_duration': 10.0,
+            'simulation_timestep': 0.1,
             'channel_capacity_mbps': 1024.0,
             'simulation_mode': 'hybrid'
         }
-        self.detailed_logging = False  # Inicialización del logging detallado
+        
+        # Logging and mode
+        self.detailed_logging = False
+        self.simulation_mode = "events"  # "cycles" o "events"
+        self.log_callback = None
+
+        # Smart RL DBA management
+        self.smart_rl_algorithm = None
+        self.loaded_model_path = None
+        
+        # Results storage
+        self.last_simulation_results = None
         
     def get_olt(self):
         """Obtener el OLT actual de la simulación"""
@@ -115,26 +129,6 @@
     def set_detailed_logging(self, enabled: bool):
         """Activar o desactivar el logging detallado"""
         self.detailed_logging = enabled
-        self.simulation_mode = "events"  # "cycles" o "events"
-        self.detailed_logging = True
-        self.log_callback = None
-
-        # Smart RL DBA management
-        self.smart_rl_algorithm = None
-        self.loaded_model_path = None
-        
-        # Results storage
-        self.last_simulation_results = None
-        
-        
-        # Default configuration
-        self.config = {
-            'num_onus': 4,
-            'traffic_scenario': 'residential_medium',
-            'episode_duration': 10.0,
-            'simulation_timestep': 0.1,
-            'channel_capacity_mbps': 1024.0
-        }
         
     # ===== CORE METHODS =====
     
@@ -212,7 +206,8 @@
                     num_onus=num_onus,
                     traffic_scenario=self.config['traffic_scenario'],
                     dba_algorithm=dba_algorithm,
-                    channel_capacity_mbps=self.config['channel_capacity_mbps']
+                    channel_capacity_mbps=self.config['channel_capacity_mbps'],
+                    use_sdn=self.use_sdn
                 )
             elif self.simulation_mode == "cycles":
                 # Configurar simulación por ciclos (requiere orquestador)
@@ -270,7 +265,8 @@
                     num_onus=num_onus,
                     traffic_scenario=self.config['traffic_scenario'],
                     dba_algorithm=dba_algorithm,
-                    channel_capacity_mbps=self.config['channel_capacity_mbps']
+                    channel_capacity_mbps=self.config['channel_capacity_mbps'],
+                    use_sdn=self.use_sdn
                 )
             elif self.simulation_mode == "cycles":
                 # Configurar simulación por ciclos (requiere orquestador)
@@ -470,9 +466,15 @@
         if not PON_CORE_AVAILABLE:
             raise ValueError("PON Core no está disponible")
             
-        # Manejar Smart RL DBA
-        if algorithm_name == "Smart-RL":
+        # Manejar Smart RL DBA (incluye variante SDN)
+        if algorithm_name in ["Smart-RL", "Smart-RL-SDN"]:
             if self.smart_rl_algorithm:
+                # Configurar SDN para Smart-RL-SDN
+                if algorithm_name == "Smart-RL-SDN":
+                    self.use_sdn = True
+                    self._log_event("DEBUG", "Smart-RL ejecutándose con controlador SDN")
+                else:
+                    self.use_sdn = False
                 return self.smart_rl_algorithm
             else:
                 raise ValueError("No hay modelo RL cargado. Use 'load_rl_model()' primero.")
@@ -486,33 +488,32 @@
 
         if algorithm_name not in algorithms:
             raise ValueError(f"Algoritmo desconocido: {algorithm_name}")
-<<<<<<< HEAD
-
+            
+        # Obtener clase del algoritmo
         algorithm_class = algorithms[algorithm_name]
         if algorithm_class is None:
             raise ValueError(f"Algoritmo {algorithm_name} no está disponible")
 
-        return algorithm_class()
-=======
-            
-        algorithm = algorithms[algorithm_name]()
-        
+        # Crear instancia del algoritmo
+        algorithm = algorithm_class()
+        
+        # Configurar estado SDN si es necesario
         if algorithm_name == "SDN":
             self._log_event("DEBUG", "Usando algoritmo SDN con base FCFS")
             self.use_sdn = True
-        else:
+        elif algorithm_name not in ["Smart-RL-SDN"]:
+            # No desactivar SDN si es Smart-RL-SDN (ya se configuró arriba)
             self.use_sdn = False
             
         return algorithm
->>>>>>> 93c23c9e
     
     def get_available_algorithms(self):
         """Obtener lista de algoritmos DBA disponibles"""
-        algorithms = ["FCFS", "Priority", "RL-DBA"]
+        algorithms = ["FCFS", "Priority", "RL-DBA", "SDN"]
 
         # Agregar Smart RL DBA si hay modelo cargado
         if self.smart_rl_algorithm:
-            algorithms.append("Smart-RL")
+            algorithms.extend(["Smart-RL", "Smart-RL-SDN"])
 
         return algorithms
     
