"""
Device Properties Dialog
Ventana de propiedades para dispositivos PON
"""

from PyQt5.QtWidgets import (QDialog, QVBoxLayout, QHBoxLayout, QFormLayout,
                             QLabel, QLineEdit, QPushButton, QGroupBox,
                             QSpinBox, QDoubleSpinBox, QFrame, QMessageBox,
                             QComboBox, QCheckBox, QTabWidget, QWidget, QScrollArea)
from PyQt5.QtCore import Qt, pyqtSignal
from PyQt5.QtGui import QFont, QIcon
from utils.translation_manager import translation_manager
import os


class DevicePropertiesDialog(QDialog):
    """Diálogo para mostrar y editar propiedades de dispositivos"""
    
    # Señal emitida cuando se actualizan las propiedades
    properties_updated = pyqtSignal(str, dict)  # device_id, new_properties
    
    def __init__(self, device, connection_manager=None, parent=None):
        super().__init__(parent)
        self.device = device
        self.connection_manager = connection_manager
        self.original_properties = {}
        
        self.setup_ui()
        self.load_device_data()
        self.setup_connections()
    
    def setup_ui(self):
        """Configurar la interfaz de usuario"""
        tr = translation_manager.get_text
        
        self.setWindowTitle(tr('properties_dialog.title', name=self.device.name))
        self.setModal(True)

        # Ajustar tamaño según el tipo de dispositivo
        if self.device.device_type == "ONU":
            self.setFixedSize(550, 700)  # Más grande para ONU con configuración de tráfico
        else:
            self.setFixedSize(500, 450)

        # Eliminar botón de "What's This?" (signo de interrogación)
        self.setWindowFlags(self.windowFlags() & ~Qt.WindowContextHelpButtonHint)
        
        # Layout principal
        main_layout = QVBoxLayout(self)
        main_layout.setSpacing(15)  # Aumentado de 10 a 15
        main_layout.setContentsMargins(20, 20, 20, 20)  # Aumentado de 15 a 20
        
        # Título
        title_label = QLabel(tr('properties_dialog.device_properties'))
        title_font = QFont()
        title_font.setBold(True)
        title_font.setPointSize(12)
        title_label.setFont(title_font)
        title_label.setAlignment(Qt.AlignCenter)
        main_layout.addWidget(title_label)
        
        # Separador
        line = QFrame()
        line.setFrameShape(QFrame.HLine)
        line.setFrameShadow(QFrame.Sunken)
        main_layout.addWidget(line)
        
        # Información básica
        self.setup_basic_info_section(main_layout)
        
        # Información específica del tipo
        self.setup_specific_info_section(main_layout)
        
        # Botones
        self.setup_buttons(main_layout)
        
        # Aplicar tema dinámico
        self.apply_theme()
    
    def setup_basic_info_section(self, main_layout):
        """Configurar sección de información básica"""
        tr = translation_manager.get_text
        
        basic_group = QGroupBox(tr('properties_dialog.basic_info'))
        basic_layout = QFormLayout(basic_group)
        basic_layout.setSpacing(8)  # Espaciado entre filas
        
        # ID (solo lectura)
        self.id_edit = QLineEdit(self.device.id)
        self.id_edit.setReadOnly(True)
        self.id_edit.setMinimumWidth(300)  # Ancho mínimo
        basic_layout.addRow(tr('properties_dialog.id'), self.id_edit)
        
        # Tipo (solo lectura)
        self.type_edit = QLineEdit(self.device.device_type)
        self.type_edit.setReadOnly(True)
        self.type_edit.setMinimumWidth(300)
        basic_layout.addRow(tr('properties_dialog.type'), self.type_edit)
        
        # Nombre (editable)
        self.name_edit = QLineEdit(self.device.name)
        self.name_edit.setMaxLength(50)
        self.name_edit.setMinimumWidth(300)
        basic_layout.addRow(tr('properties_dialog.name'), self.name_edit)
        
        # Coordenadas (editables)
        coord_layout = QHBoxLayout()
        coord_layout.setSpacing(10)
        
        self.x_spinbox = QDoubleSpinBox()
        self.x_spinbox.setRange(-9999.0, 9999.0)
        self.x_spinbox.setDecimals(1)
        self.x_spinbox.setSuffix(" px")
        self.x_spinbox.setValue(self.device.x)
        self.x_spinbox.setMinimumWidth(120)
        
        self.y_spinbox = QDoubleSpinBox()
        self.y_spinbox.setRange(-9999.0, 9999.0)
        self.y_spinbox.setDecimals(1)
        self.y_spinbox.setSuffix(" px")
        self.y_spinbox.setValue(self.device.y)
        self.y_spinbox.setMinimumWidth(120)
        
        coord_layout.addWidget(QLabel(tr('properties_dialog.x_label')))
        coord_layout.addWidget(self.x_spinbox)
        coord_layout.addWidget(QLabel(tr('properties_dialog.y_label')))
        coord_layout.addWidget(self.y_spinbox)
        coord_layout.addStretch()  # Espacio flexible al final
        
        basic_layout.addRow(tr('properties_dialog.coordinates'), coord_layout)
        
        main_layout.addWidget(basic_group)
    
    def setup_specific_info_section(self, main_layout):
        """Configurar sección de información específica del tipo"""
        if self.device.device_type in ["OLT", "OLT_SDN"]:
            self.setup_olt_info(main_layout)
        elif self.device.device_type == "ONU":
            self.setup_onu_info(main_layout)
    
    def setup_olt_info(self, main_layout):
        """Configurar información específica de OLT"""
        tr = translation_manager.get_text
        
        olt_group = QGroupBox(tr('properties_dialog.olt_info'))
        olt_layout = QFormLayout(olt_group)
        olt_layout.setSpacing(8)  # Espaciado entre filas
        
        # Número de ONUs conectadas (calculado)
        connected_onus = self.calculate_connected_onus()
        self.onus_edit = QLineEdit(str(connected_onus))
        self.onus_edit.setReadOnly(True)
        self.onus_edit.setMinimumWidth(200)
        olt_layout.addRow(tr('properties_dialog.connected_onus'), self.onus_edit)
        
        # Tasa de transmisión (editable)
        self.transmission_rate_spinbox = QDoubleSpinBox()
        self.transmission_rate_spinbox.setDecimals(1)
        self.transmission_rate_spinbox.setMinimum(1.0)
        self.transmission_rate_spinbox.setMaximum(100000.0)  # 100 Gbps máximo
        self.transmission_rate_spinbox.setSuffix(" Mbps")
        self.transmission_rate_spinbox.setSingleStep(512.0)  # Incrementos de 512 Mbps
        # El valor se establecerá en load_device_data() para reflejar el valor actual
        self.transmission_rate_spinbox.setValue(4096.0)  # Valor temporal, se actualiza en load_device_data()
        self.transmission_rate_spinbox.setMinimumWidth(200)
        
        # Conectar la señal para actualización en tiempo real
        self.transmission_rate_spinbox.valueChanged.connect(self.on_transmission_rate_changed)
        
        olt_layout.addRow(tr('properties_dialog.transmission_rate'), self.transmission_rate_spinbox)
        
        main_layout.addWidget(olt_group)
    
    def setup_onu_info(self, main_layout):
        """Configurar información específica de ONU"""
        tr = translation_manager.get_text
        
        onu_group = QGroupBox(tr('properties_dialog.onu_info'))
        onu_layout = QFormLayout(onu_group)
        onu_layout.setSpacing(8)  # Espaciado entre filas

        # Distancia de la OLT conectada (calculado)
        olt_distance = self.calculate_olt_distance()
        distance_text = f"{olt_distance:.1f} m" if olt_distance is not None else tr('properties_dialog.not_connected')
        self.distance_edit = QLineEdit(distance_text)
        self.distance_edit.setReadOnly(True)
        self.distance_edit.setMinimumWidth(200)
<<<<<<< HEAD
        onu_layout.addRow(tr('properties_dialog.distance_to_olt'), self.distance_edit)
        
=======
        onu_layout.addRow("Distancia a OLT:", self.distance_edit)

>>>>>>> 59d4cf6f
        main_layout.addWidget(onu_group)

        # Agregar configuración de perfil de tráfico
        self.setup_traffic_profile_section(main_layout)

    def setup_traffic_profile_section(self, main_layout):
        """Configurar sección de perfil de tráfico para ONU"""
        traffic_group = QGroupBox("Perfil de Tráfico PON")
        traffic_layout = QVBoxLayout(traffic_group)
        traffic_layout.setSpacing(10)

        # Selector de escenario de tráfico
        scenario_layout = QFormLayout()
        scenario_layout.setSpacing(8)

        self.traffic_scenario_combo = QComboBox()
        self.traffic_scenario_combo.addItems([
            "residential_light",
            "residential_medium",
            "residential_heavy",
            "enterprise"
        ])
        self.traffic_scenario_combo.setMinimumWidth(250)
        self.traffic_scenario_combo.currentTextChanged.connect(self.on_traffic_scenario_changed)
        scenario_layout.addRow("Escenario:", self.traffic_scenario_combo)

        # Descripción del escenario
        self.scenario_description_label = QLabel()
        self.scenario_description_label.setWordWrap(True)
        self.scenario_description_label.setStyleSheet("QLabel { color: gray; font-style: italic; }")
        scenario_layout.addRow("", self.scenario_description_label)

        traffic_layout.addLayout(scenario_layout)

        # Parámetros básicos
        params_layout = QFormLayout()
        params_layout.setSpacing(8)

        # SLA
        self.sla_spinbox = QDoubleSpinBox()
        self.sla_spinbox.setRange(10.0, 10000.0)
        self.sla_spinbox.setSuffix(" Mbps")
        self.sla_spinbox.setSingleStep(10.0)
        self.sla_spinbox.setMinimumWidth(150)
        params_layout.addRow("SLA:", self.sla_spinbox)

        # Buffer Size
        self.buffer_size_spinbox = QSpinBox()
        self.buffer_size_spinbox.setRange(100, 2000)
        self.buffer_size_spinbox.setSuffix(" solicitudes")
        self.buffer_size_spinbox.setSingleStep(50)
        self.buffer_size_spinbox.setMinimumWidth(150)
        params_layout.addRow("Tamaño Buffer:", self.buffer_size_spinbox)

        traffic_layout.addLayout(params_layout)

        # Checkbox para habilitar personalización
        self.use_custom_params_checkbox = QCheckBox("Usar parámetros personalizados")
        self.use_custom_params_checkbox.stateChanged.connect(self.on_custom_params_toggled)
        traffic_layout.addWidget(self.use_custom_params_checkbox)

        # Área de parámetros personalizados (colapsable)
        self.custom_params_widget = QWidget()
        custom_params_layout = QVBoxLayout(self.custom_params_widget)
        custom_params_layout.setContentsMargins(0, 0, 0, 0)

        # Probabilidades personalizadas
        probs_group = QGroupBox("Probabilidades de Tráfico")
        probs_layout = QFormLayout(probs_group)
        probs_layout.setSpacing(5)

        self.traffic_prob_spinboxes = {}
        for traffic_type in ['highest', 'high', 'medium', 'low', 'lowest']:
            spinbox = QDoubleSpinBox()
            spinbox.setRange(0.0, 1.0)
            spinbox.setSingleStep(0.05)
            spinbox.setDecimals(2)
            spinbox.setMinimumWidth(100)
            probs_layout.addRow(f"{traffic_type.capitalize()}:", spinbox)
            self.traffic_prob_spinboxes[traffic_type] = spinbox

        custom_params_layout.addWidget(probs_group)

        # Tamaños de tráfico personalizados
        sizes_group = QGroupBox("Tamaños de Tráfico (MB)")
        sizes_layout = QFormLayout(sizes_group)
        sizes_layout.setSpacing(5)

        self.traffic_size_spinboxes = {}
        for traffic_type in ['highest', 'high', 'medium', 'low', 'lowest']:
            min_spinbox = QDoubleSpinBox()
            min_spinbox.setRange(0.001, 1.0)
            min_spinbox.setSingleStep(0.01)
            min_spinbox.setDecimals(3)
            min_spinbox.setMinimumWidth(80)

            max_spinbox = QDoubleSpinBox()
            max_spinbox.setRange(0.001, 1.0)
            max_spinbox.setSingleStep(0.01)
            max_spinbox.setDecimals(3)
            max_spinbox.setMinimumWidth(80)

            size_layout = QHBoxLayout()
            size_layout.addWidget(QLabel("Min:"))
            size_layout.addWidget(min_spinbox)
            size_layout.addWidget(QLabel("Max:"))
            size_layout.addWidget(max_spinbox)
            size_layout.addStretch()

            sizes_layout.addRow(f"{traffic_type.capitalize()}:", size_layout)
            self.traffic_size_spinboxes[traffic_type] = (min_spinbox, max_spinbox)

        custom_params_layout.addWidget(sizes_group)
        traffic_layout.addWidget(self.custom_params_widget)

        # Ocultar parámetros personalizados por defecto
        self.custom_params_widget.setVisible(False)

        main_layout.addWidget(traffic_group)

    def on_traffic_scenario_changed(self, scenario_name):
        """Manejar cambio de escenario de tráfico"""
        # Importar get_traffic_scenario
        try:
            from ..core.utilities.pon_traffic import get_traffic_scenario
            scenario_config = get_traffic_scenario(scenario_name)

            # Actualizar descripción
            self.scenario_description_label.setText(scenario_config.get('description', ''))

            # Si no está usando parámetros personalizados, actualizar valores según el escenario
            if not self.use_custom_params_checkbox.isChecked():
                # Actualizar SLA con el valor medio del rango
                sla_range = scenario_config.get('sla_range', (100, 300))
                sla_default = (sla_range[0] + sla_range[1]) / 2
                self.sla_spinbox.setValue(sla_default)

                # Actualizar probabilidades
                traffic_probs_range = scenario_config.get('traffic_probs_range', {})
                for traffic_type, (min_p, max_p) in traffic_probs_range.items():
                    if traffic_type in self.traffic_prob_spinboxes:
                        # Usar valor medio del rango
                        self.traffic_prob_spinboxes[traffic_type].setValue((min_p + max_p) / 2)

                # Actualizar tamaños
                traffic_sizes_mb = scenario_config.get('traffic_sizes_mb', {})
                for traffic_type, (min_size, max_size) in traffic_sizes_mb.items():
                    if traffic_type in self.traffic_size_spinboxes:
                        min_spinbox, max_spinbox = self.traffic_size_spinboxes[traffic_type]
                        min_spinbox.setValue(min_size)
                        max_spinbox.setValue(max_size)

        except Exception as e:
            print(f"Error al cargar escenario de tráfico: {e}")

    def on_custom_params_toggled(self, state):
        """Manejar toggle de parámetros personalizados"""
        is_checked = state == Qt.Checked
        self.custom_params_widget.setVisible(is_checked)

        # Si se desactiva, recargar valores del escenario
        if not is_checked:
            current_scenario = self.traffic_scenario_combo.currentText()
            self.on_traffic_scenario_changed(current_scenario)

    def setup_buttons(self, main_layout):
        """Configurar botones del diálogo"""
        tr = translation_manager.get_text
        
        # Agregar espacio flexible antes de los botones
        main_layout.addStretch()
        
        buttons_layout = QHBoxLayout()
        buttons_layout.setSpacing(10)  # Espaciado entre botones
        buttons_layout.addStretch()
        
        # Botón Cancelar
        self.cancel_button = QPushButton(tr('properties_dialog.cancel'))
        self.cancel_button.setMinimumWidth(100)
        self.cancel_button.clicked.connect(self.reject)
        buttons_layout.addWidget(self.cancel_button)
        
        # Botón OK
        self.ok_button = QPushButton(tr('properties_dialog.save'))
        self.ok_button.setObjectName("ok_button")
        self.ok_button.setMinimumWidth(100)
        self.ok_button.clicked.connect(self.accept_changes)
        self.ok_button.setDefault(True)
        buttons_layout.addWidget(self.ok_button)
        
        main_layout.addLayout(buttons_layout)
    
    def setup_connections(self):
        """Configurar conexiones de señales"""
        # Validar nombre en tiempo real
        self.name_edit.textChanged.connect(self.validate_input)
    
    def load_device_data(self):
        """Cargar datos actuales del dispositivo"""
        self.original_properties = {
            'name': self.device.name,
            'x': self.device.x,
            'y': self.device.y
        }

        # Agregar transmission_rate para OLTs
        if self.device.device_type in ["OLT", "OLT_SDN"]:
            current_transmission_rate = self.device.properties.get('transmission_rate', 4096.0)
            self.original_properties['transmission_rate'] = current_transmission_rate
            # Actualizar el campo visual con el valor actual del dispositivo
            if hasattr(self, 'transmission_rate_spinbox'):
                self.transmission_rate_spinbox.setValue(current_transmission_rate)

        # Cargar configuración de tráfico para ONUs
        if self.device.device_type == "ONU" and hasattr(self, 'traffic_scenario_combo'):
            # Cargar escenario de tráfico
            traffic_scenario = self.device.properties.get('traffic_scenario', 'residential_medium')
            index = self.traffic_scenario_combo.findText(traffic_scenario)
            if index >= 0:
                self.traffic_scenario_combo.setCurrentIndex(index)

            # Cargar SLA y buffer size
            self.sla_spinbox.setValue(self.device.properties.get('sla', 200.0))
            self.buffer_size_spinbox.setValue(self.device.properties.get('buffer_size', 512))

            # Cargar use_custom_params
            use_custom = self.device.properties.get('use_custom_params', False)
            self.use_custom_params_checkbox.setChecked(use_custom)

            # Cargar probabilidades personalizadas
            custom_probs = self.device.properties.get('custom_traffic_probs', {})
            for traffic_type, spinbox in self.traffic_prob_spinboxes.items():
                spinbox.setValue(custom_probs.get(traffic_type, 0.3))

            # Cargar tamaños personalizados
            custom_sizes = self.device.properties.get('custom_traffic_sizes', {})
            for traffic_type, (min_spinbox, max_spinbox) in self.traffic_size_spinboxes.items():
                size_range = custom_sizes.get(traffic_type, (0.01, 0.1))
                min_spinbox.setValue(size_range[0])
                max_spinbox.setValue(size_range[1])

            # Guardar en original_properties
            self.original_properties.update({
                'traffic_scenario': traffic_scenario,
                'sla': self.device.properties.get('sla', 200.0),
                'buffer_size': self.device.properties.get('buffer_size', 512),
                'use_custom_params': use_custom,
                'custom_traffic_probs': custom_probs,
                'custom_traffic_sizes': custom_sizes
            })
    
    def calculate_connected_onus(self):
        """Calcular número de ONUs conectadas a esta OLT"""
        if not self.connection_manager or self.device.device_type not in ["OLT", "OLT_SDN", "CUSTOM_OLT"]:
            return 0
        
        connected_count = 0
        for connection in self.connection_manager.connections:
            if (connection.device_a.id == self.device.id and connection.device_b.device_type in ["ONU", "CUSTOM_ONU"]) or \
               (connection.device_b.id == self.device.id and connection.device_a.device_type in ["ONU", "CUSTOM_ONU"]):
                connected_count += 1
        
        return connected_count
    
    def calculate_olt_distance(self):
        """Calcular distancia a la OLT conectada"""
        if not self.connection_manager or self.device.device_type not in ["ONU", "CUSTOM_ONU"]:
            return None
        
        for connection in self.connection_manager.connections:
            olt_device = None
            if connection.device_a.id == self.device.id and connection.device_b.device_type in ["OLT", "OLT_SDN"]:
                olt_device = connection.device_b
            elif connection.device_b.id == self.device.id and connection.device_a.device_type in ["OLT", "OLT_SDN"]:
                olt_device = connection.device_a
            
            if olt_device:
                return connection.calculate_distance()
        
        return None
    
    def validate_input(self):
        """Validar entrada de datos"""
        # Validar que el nombre no esté vacío
        name_valid = len(self.name_edit.text().strip()) > 0
        
        # Habilitar/deshabilitar botón OK
        self.ok_button.setEnabled(name_valid)
    
    def accept_changes(self):
        """Aceptar y aplicar cambios"""
        # Validar datos
        if not self.validate_data():
            return

        # Crear diccionario con nuevas propiedades
        new_properties = {
            'name': self.name_edit.text().strip(),
            'x': self.x_spinbox.value(),
            'y': self.y_spinbox.value()
        }

        # Agregar transmission_rate si es un OLT
        if self.device.device_type in ["OLT", "OLT_SDN"] and hasattr(self, 'transmission_rate_spinbox'):
            new_transmission_rate = self.transmission_rate_spinbox.value()
            new_properties['transmission_rate'] = new_transmission_rate

            # Usar el método update_property para sincronización automática
            if hasattr(self.device, 'update_property'):
                self.device.update_property('transmission_rate', new_transmission_rate)
                print(f"🔄 Transmission rate actualizada desde UI: {new_transmission_rate} Mbps")

        # Agregar configuración de tráfico si es una ONU
        if self.device.device_type == "ONU" and hasattr(self, 'traffic_scenario_combo'):
            # Recopilar configuración de tráfico
            traffic_scenario = self.traffic_scenario_combo.currentText()
            sla = self.sla_spinbox.value()
            buffer_size = self.buffer_size_spinbox.value()
            use_custom = self.use_custom_params_checkbox.isChecked()

            # Recopilar probabilidades personalizadas
            custom_probs = {}
            for traffic_type, spinbox in self.traffic_prob_spinboxes.items():
                custom_probs[traffic_type] = spinbox.value()

            # Recopilar tamaños personalizados
            custom_sizes = {}
            for traffic_type, (min_spinbox, max_spinbox) in self.traffic_size_spinboxes.items():
                custom_sizes[traffic_type] = (min_spinbox.value(), max_spinbox.value())

            # Actualizar propiedades del dispositivo
            self.device.properties['traffic_scenario'] = traffic_scenario
            self.device.properties['sla'] = sla
            self.device.properties['buffer_size'] = buffer_size
            self.device.properties['use_custom_params'] = use_custom
            self.device.properties['custom_traffic_probs'] = custom_probs
            self.device.properties['custom_traffic_sizes'] = custom_sizes

            # Agregar a new_properties para emitir señal
            new_properties.update({
                'traffic_scenario': traffic_scenario,
                'sla': sla,
                'buffer_size': buffer_size,
                'use_custom_params': use_custom,
                'custom_traffic_probs': custom_probs,
                'custom_traffic_sizes': custom_sizes
            })

            print(f"✅ Configuración de tráfico actualizada para {self.device.name}: {traffic_scenario}")

        # Emitir señal con cambios
        self.properties_updated.emit(self.device.id, new_properties)

        # Cerrar diálogo
        self.accept()
    
    def validate_data(self):
        """Validar todos los datos antes de guardar"""
        tr = translation_manager.get_text
        name = self.name_edit.text().strip()
        
        if not name:
            QMessageBox.warning(self, tr('properties_dialog.validation_error'), 
                              tr('properties_dialog.empty_name_error'))
            return False
        
        # Validar transmission_rate para OLTs
        if self.device.device_type in ["OLT", "OLT_SDN"] and hasattr(self, 'transmission_rate_spinbox'):
            transmission_rate = self.transmission_rate_spinbox.value()
            if transmission_rate <= 0:
                QMessageBox.warning(self, tr('properties_dialog.validation_error'), 
                                  tr('properties_dialog.invalid_rate_error'))
                return False
        
        return True
    
    def get_changes(self):
        """Obtener cambios realizados"""
        current_properties = {
            'name': self.name_edit.text().strip(),
            'x': self.x_spinbox.value(),
            'y': self.y_spinbox.value()
        }
        
        changes = {}
        for key, value in current_properties.items():
            if value != self.original_properties.get(key):
                changes[key] = value
        
        return changes
    
    def on_transmission_rate_changed(self, value):
        """Manejar cambios en tiempo real del transmission_rate"""
        if self.device and self.device.device_type in ["OLT", "OLT_SDN"]:
            # Actualizar la propiedad inmediatamente
            self.device.properties['transmission_rate'] = float(value)
            
            # Emitir la señal para actualizar el sidebar
            new_properties = {'transmission_rate': float(value)}
            self.properties_updated.emit(self.device.id, new_properties)
    
    def detect_theme(self):
        """Detectar si se está usando tema oscuro o claro"""
        try:
            # Intentar obtener tema del parent (MainWindow o Canvas)
            if self.parent():
                if hasattr(self.parent(), 'dark_theme'):
                    return self.parent().dark_theme
                elif hasattr(self.parent(), 'parent') and hasattr(self.parent().parent(), 'dark_theme'):
                    return self.parent().parent().dark_theme
            
            # Detectar por el color de fondo de la paleta
            background_color = self.palette().color(self.palette().Window)
            # Si el fondo es más oscuro que gris medio, es tema oscuro
            return background_color.lightness() < 128
            
        except:
            return False  # Default a tema claro
    
    def apply_theme(self):
        """Aplicar tema dinámico basado en la detección"""
        is_dark = self.detect_theme()
        
        if is_dark:
            self.apply_dark_theme()
        else:
            self.apply_light_theme()
    
    def apply_light_theme(self):
        """Aplicar tema claro"""
        self.setStyleSheet("""
            QDialog {
                background-color: #ffffff;
                color: #000000;
            }
            QGroupBox {
                font-weight: bold;
                border: 2px solid #cccccc;
                border-radius: 5px;
                margin-top: 10px;
                padding-top: 10px;
                color: #000000;
                background-color: transparent;
            }
            QGroupBox::title {
                subcontrol-origin: margin;
                left: 10px;
                padding: 0 5px 0 5px;
                color: #000000;
            }
            QLabel {
                color: #000000;
                background-color: transparent;
            }
            QLineEdit, QSpinBox, QDoubleSpinBox {
                padding: 5px;
                border: 1px solid #cccccc;
                border-radius: 3px;
                background-color: #ffffff;
                color: #000000;
            }
            QLineEdit:read-only, QSpinBox:read-only, QDoubleSpinBox:read-only {
                background-color: #f5f5f5;
                color: #666666;
                border: 1px solid #dddddd;
            }
            QPushButton {
                padding: 8px 16px;
                border: 1px solid #cccccc;
                border-radius: 4px;
                background-color: #ffffff;
                color: #000000;
                font-weight: bold;
                min-width: 80px;
            }
            QPushButton:hover {
                background-color: #e6f3ff;
                border-color: #0066cc;
                color: #000000;
            }
            QPushButton:pressed {
                background-color: #cce6ff;
                border-color: #0052a3;
            }
            QPushButton#ok_button {
                background-color: #2563eb;
                color: #ffffff;
                border-color: #1e40af;
            }
            QPushButton#ok_button:hover {
                background-color: #3b82f6;
                color: #ffffff;
            }
            QPushButton#ok_button:pressed {
                background-color: #1d4ed8;
                color: #ffffff;
            }
            QFrame[frameShape="4"] {
                color: #cccccc;
            }
        """)
    
    def apply_dark_theme(self):
        """Aplicar tema oscuro"""
        self.setStyleSheet("""
            QDialog {
                background-color: #2b2b2b;
                color: #ffffff;
            }
            QGroupBox {
                font-weight: bold;
                border: 2px solid #555555;
                border-radius: 5px;
                margin-top: 10px;
                padding-top: 10px;
                color: #ffffff;
                background-color: transparent;
            }
            QGroupBox::title {
                subcontrol-origin: margin;
                left: 10px;
                padding: 0 5px 0 5px;
                color: #ffffff;
            }
            QLabel {
                color: #ffffff;
                background-color: transparent;
            }
            QLineEdit, QSpinBox, QDoubleSpinBox {
                padding: 5px;
                border: 1px solid #555555;
                border-radius: 3px;
                background-color: #3c3c3c;
                color: #ffffff;
            }
            QLineEdit:read-only, QSpinBox:read-only, QDoubleSpinBox:read-only {
                background-color: #404040;
                color: #aaaaaa;
                border: 1px solid #666666;
            }
            QPushButton {
                padding: 8px 16px;
                border: 1px solid #555555;
                border-radius: 4px;
                background-color: #404040;
                color: #ffffff;
                font-weight: bold;
                min-width: 80px;
            }
            QPushButton:hover {
                background-color: #4a4a4a;
                border-color: #0088ff;
                color: #ffffff;
            }
            QPushButton:pressed {
                background-color: #505050;
                border-color: #0066cc;
            }
            QPushButton#ok_button {
                background-color: #2563eb;
                color: #ffffff;
                border-color: #1e40af;
            }
            QPushButton#ok_button:hover {
                background-color: #3b82f6;
                color: #ffffff;
            }
            QPushButton#ok_button:pressed {
                background-color: #1d4ed8;
                color: #ffffff;
            }
            QFrame[frameShape="4"] {
                color: #555555;
            }
        """)<|MERGE_RESOLUTION|>--- conflicted
+++ resolved
@@ -185,13 +185,8 @@
         self.distance_edit = QLineEdit(distance_text)
         self.distance_edit.setReadOnly(True)
         self.distance_edit.setMinimumWidth(200)
-<<<<<<< HEAD
         onu_layout.addRow(tr('properties_dialog.distance_to_olt'), self.distance_edit)
-        
-=======
-        onu_layout.addRow("Distancia a OLT:", self.distance_edit)
-
->>>>>>> 59d4cf6f
+
         main_layout.addWidget(onu_group)
 
         # Agregar configuración de perfil de tráfico
